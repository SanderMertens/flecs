--- conflicted
+++ resolved
@@ -48,12 +48,9 @@
 void Entity_foce_owned(void);
 void Entity_force_owned_2(void);
 void Entity_force_owned_nested(void);
-<<<<<<< HEAD
 void Entity_force_owned_type(void);
 void Entity_force_owned_type_w_trait(void);
-=======
 void Entity_tag_has_size_zero(void);
->>>>>>> 9146728a
 
 // Testsuite 'Traits'
 void Traits_add_component_trait(void);
@@ -380,17 +377,16 @@
         Entity_force_owned_nested
     },
     {
-<<<<<<< HEAD
         "force_owned_type",
         Entity_force_owned_type
     },
     {
         "force_owned_type_w_trait",
         Entity_force_owned_type_w_trait
-=======
+    },
+    {
         "tag_has_size_zero",
         Entity_tag_has_size_zero
->>>>>>> 9146728a
     }
 };
 
@@ -997,11 +993,7 @@
         "Entity",
         NULL,
         NULL,
-<<<<<<< HEAD
-        41,
-=======
-        40,
->>>>>>> 9146728a
+        42,
         Entity_testcases
     },
     {
