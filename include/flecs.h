
#ifndef FLECS_H
#define FLECS_H

/* FLECS_LEGACY should be defined when building for C89 */
// #define FLECS_LEGACY

/* FLECS_NO_CPP should be defined when building for C++ without the C++ API */
// #define FLECS_NO_CPP

/* FLECS_CUSTOM_BUILD should be defined when manually selecting features */
// #define FLECS_CUSTOM_BUILD

#ifndef FLECS_CUSTOM_BUILD
/* Modules */
#define FLECS_SYSTEM
#define FLECS_PIPELINE
#define FLECS_TIMER
#define FLECS_STATS

/* Addons */
#define FLECS_BULK
#define FLECS_DBG
#define FLECS_MODULE
#define FLECS_QUEUE
#define FLECS_READER_WRITER
#define FLECS_SNAPSHOT
#define FLECS_DIRECT_ACCESS
#endif

#include "flecs/private/api_defines.h"
#include "flecs/private/vector.h"        /* Vector datatype */
#include "flecs/private/sparse.h"        /* Sparse set */
#include "flecs/private/map.h"           /* Hashmap */
#include "flecs/private/switch_list.h"   /* Switch list */
#include "flecs/private/strbuf.h"        /* Efficient string builder */
#include "flecs/os_api.h"  /* Abstraction for operating system functions */

#ifdef __cplusplus
extern "C" {
#endif


/**
 * @defgroup api_types Basic API types
 * @{
 */

/** An entity identifier. */
typedef uint64_t ecs_entity_t;

/** A vector containing component identifiers used to describe a type. */
typedef const ecs_vector_t* ecs_type_t;

/** An ECS world is the container for all ECS data and supporting features. */
typedef struct ecs_world_t ecs_world_t;

/** A snapshot stores the state of a world in a particular point in time. */
typedef struct ecs_snapshot_t ecs_snapshot_t;

/** Queries are the primary mechanism for iterating (prematched) entities. */
typedef struct ecs_query_t ecs_query_t;

/* An iterator lets an application iterate entities across tables. */
typedef struct ecs_iter_t ecs_iter_t;

/** Refs cache data that lets them access components faster than ecs_get. */
typedef struct ecs_ref_t ecs_ref_t;

/** Describes how a filter should match components with a table. */
typedef enum ecs_match_kind_t {
    EcsMatchDefault = 0,
    EcsMatchAll,            /**< Match all components in a type */
    EcsMatchAny,            /**< Match one of the components in a type */
    EcsMatchExact           /**< Match the type exactly */
} ecs_match_kind_t;

/** Filters alllow for ad-hoc quick filtering of entity tables. */
typedef struct ecs_filter_t {
    ecs_type_t include;             /**< Components that should match */
    ecs_type_t exclude;             /**< Components that should not match */
    ecs_match_kind_t include_kind;  /**< Match kind for include components */
    ecs_match_kind_t exclude_kind;  /**< Match kind for exclude components */
} ecs_filter_t;

/** Type that contains various statistics of a world. */
typedef struct ecs_world_info_t {
    ecs_entity_t last_component_id;   /**< Last issued component entity id */
    ecs_entity_t last_id;             /**< Last issued entity id */
    ecs_entity_t min_id;              /**< First allowed entity id */
    ecs_entity_t max_id;              /**< Last allowed entity id */

    double delta_time_raw;      /**< Raw delta time (no time scaling) */
    double delta_time;          /**< Time passed to or computed by ecs_progress */
    double time_scale;          /**< Time scale applied to delta_time */
    double target_fps;          /**< Target fps */
    double frame_time_total;    /**< Total time spent processing a frame */
    double system_time_total;   /**< Total time spent in systems */
    double merge_time_total;    /**< Total time spent in merges */
    double world_time_total;    /**< Time elapsed in simulation */
    double world_time_total_raw; /**< Time elapsed in simulation (no scaling) */
    double sleep_err;           /**< Measured sleep error */
    
    int32_t frame_count_total;  /**< Total number of frames */
    int32_t merge_count_total;  /**< Total number of merges */
    int32_t pipeline_build_count_total; /**< Total number of pipeline builds */
    int32_t systems_ran_frame;  /**< Total number of systems ran in last frame */
} ecs_world_info_t;

/** @} */

/**
 * @defgroup function_types Function Types
 * @{
 */

/** Action callback for systems and triggers */
typedef void (*ecs_iter_action_t)(
    ecs_iter_t *it);

typedef bool (*ecs_iter_next_action_t)(
    ecs_iter_t *it);

/** Compare callback used for sorting */
typedef int (*ecs_compare_action_t)(
    ecs_entity_t e1,
    void *ptr1,
    ecs_entity_t e2,
    void *ptr2);    

/** Compare callback used for sorting */
typedef int32_t (*ecs_rank_type_action_t)(
    ecs_world_t *world,
    ecs_entity_t rank_component,
    ecs_type_t type);

/** Initialization action for modules */
typedef void (*ecs_module_action_t)(
    ecs_world_t *world);    

/** Action callback on world exit */
typedef void (*ecs_fini_action_t)(
    ecs_world_t *world,
    void *ctx);

#include "flecs/private/api_types.h"        /* Supporting API types */
#include "flecs/private/api_support.h"      /* Supporting API functions */
#include "flecs/private/log.h"              /* Logging API */
#include "flecs/type.h"                     /* Type API */

/** @} */


/**
 * @defgroup builtin_types Builtin Types
 * @{
 */

/** Entity name. */
typedef struct EcsName {
    const char *value;     /**< Entity name */
    const char *symbol;    /**< Optional symbol name, if it differs from name */
    char *alloc_value;     /**< If set, value will be freed on destruction */
} EcsName;

/** Component information. */
typedef struct EcsComponent {
    ecs_size_t size;           /**< Component size */
    ecs_size_t alignment;      /**< Component alignment */
} EcsComponent;

/** Component that stores an ecs_type_t. 
 * This component allows for the creation of entities that represent a type, and
 * therefore the creation of named types. This component is typically 
 * instantiated by ECS_TYPE. */
typedef struct EcsType {
    ecs_type_t type;        /**< Preserved nested types */
    ecs_type_t normalized;  /**< Union of type and nested AND types */
} EcsType;

/** Component that contains lifecycle callbacks for a component. */
typedef struct EcsComponentLifecycle {
    ecs_xtor_t ctor;        /**< Component constructor */
    ecs_xtor_t dtor;        /**< Component destructor */
    ecs_copy_t copy;        /**< Component copy */
    ecs_move_t move;        /**< Component move */
    void *ctx;              /**< User defined context */
} EcsComponentLifecycle;

/* Component used for registering component triggers */
typedef struct EcsTrigger {
    ecs_entity_t kind;
    ecs_iter_action_t action;
    ecs_entity_t component;
    ecs_entity_t self;
    void *ctx;
} EcsTrigger;

/** @} */


/**
 * @defgroup type_roles Type Roles
 * @{
 */

/* Type roles are used to indicate the role of an entity in a type. If no flag
 * is specified, the entity is interpreted as a regular component or tag. Flags
 * are added to an entity by using a bitwise OR (|). An example:
 *
 * ecs_entity_t parent = ecs_new(world, 0);
 * ecs_entity_t child = ecs_add_entity(world, e, ECS_CHILDOF | parent);
 *
 * Type flags can also be used in type expressions, without the ECS prefix:
 *
 * ECS_ENTITY(world, Base, Position);
 * ECS_TYPE(world, InstanceOfBase, INSTANCEOF | Base);
 */

/** Role bit added to roles to differentiate between roles and generations */
#define ECS_ROLE ((uint64_t)1 << 63)

/** The INSTANCEOF role indicates that the components from the entity should be
 * shared with the entity that instantiates the type. */
#define ECS_INSTANCEOF (ECS_ROLE | ((ecs_entity_t)0x7E << 56))

/** The CHILDOF role indicates that the entity should be treated as a parent of
 * the entity that instantiates the type. */
#define ECS_CHILDOF (ECS_ROLE | ((ecs_entity_t)0x7D << 56))

/** Cases are used to switch between mutually exclusive components */
#define ECS_CASE (ECS_ROLE | ((ecs_entity_t)0x7C << 56))

/** Switches allow for fast switching between mutually exclusive components */
#define ECS_SWITCH (ECS_ROLE | ((ecs_entity_t)0x7B << 56))

/** The TRAIT role indicates that the entity is a trait identifier. */
#define ECS_TRAIT (ECS_ROLE | ((ecs_entity_t)0x7A << 56))

/** Enforce that all entities of a type are present in the type.
 * This flag can only be used in combination with an entity that has EcsType. */
#define ECS_AND (ECS_ROLE | ((ecs_entity_t)0x79 << 56))

/** Enforce that at least one entity of a type must be present in the type.
 * This flag can only be used in combination with an entity that has EcsType. */
#define ECS_OR (ECS_ROLE | ((ecs_entity_t)0x78 << 56))

/** Enforce that exactly one entity of a type must be present in the type.
 * This flag can only be used in combination with an entity that has EcsType. 
 * When another entity of the XOR'd type is added to an entity of this type, the
 * previous entity is removed from the entity. This makes XOR useful for
 * implementing state machines, as it allows for traversing states while 
 * ensuring that only one state is ever active at the same time. */
#define ECS_XOR (ECS_ROLE | ((ecs_entity_t)0x77 << 56))

/** None of the entities in a type may be added to the type.
 * This flag can only be used in combination with an entity that has EcsType. */
#define ECS_NOT (ECS_ROLE | ((ecs_entity_t)0x76 << 56))

/** Enforce ownership of a component */
#define ECS_OWNED (ECS_ROLE | ((ecs_entity_t)0x75 << 56))

/** @} */

/**
 * @defgroup builtin_tags Builtin Tags
 * @{
 */

/* Builtin tag ids */
#define EcsModule (ECS_HI_COMPONENT_ID + 0)
#define EcsPrefab (ECS_HI_COMPONENT_ID + 1)
#define EcsHidden (ECS_HI_COMPONENT_ID + 2)
#define EcsDisabled (ECS_HI_COMPONENT_ID + 3)
#define EcsDisabledIntern (ECS_HI_COMPONENT_ID + 4)
#define EcsInactive (ECS_HI_COMPONENT_ID + 5)
#define EcsOnDemand (ECS_HI_COMPONENT_ID + 6)
#define EcsMonitor (ECS_HI_COMPONENT_ID + 7)
#define EcsPipeline (ECS_HI_COMPONENT_ID + 8)

/* Trigger tags */
#define EcsOnAdd (ECS_HI_COMPONENT_ID + 9)
#define EcsOnRemove (ECS_HI_COMPONENT_ID + 10)

/* Set system tags */
#define EcsOnSet (ECS_HI_COMPONENT_ID + 11)
#define EcsUnSet (ECS_HI_COMPONENT_ID + 12)

/* Builtin pipeline tags */
#define EcsPreFrame (ECS_HI_COMPONENT_ID + 13)
#define EcsOnLoad (ECS_HI_COMPONENT_ID + 14)
#define EcsPostLoad (ECS_HI_COMPONENT_ID + 15)
#define EcsPreUpdate (ECS_HI_COMPONENT_ID + 16)
#define EcsOnUpdate (ECS_HI_COMPONENT_ID + 17)
#define EcsOnValidate (ECS_HI_COMPONENT_ID + 18)
#define EcsPostUpdate (ECS_HI_COMPONENT_ID + 19)
#define EcsPreStore (ECS_HI_COMPONENT_ID + 20)
#define EcsOnStore (ECS_HI_COMPONENT_ID + 21)
#define EcsPostFrame (ECS_HI_COMPONENT_ID + 22)

/** Builtin entity ids */
#define EcsFlecs (ECS_HI_COMPONENT_ID + 23)
#define EcsFlecsCore (ECS_HI_COMPONENT_ID + 24)
#define EcsWorld (ECS_HI_COMPONENT_ID + 25)
#define EcsSingleton (ECS_HI_COMPONENT_ID + 26)
#define EcsWildcard (ECS_HI_COMPONENT_ID + 27)

/* Value used to quickly check if component is builtin. This is used to quickly
 * filter out tables with builtin components (for example for ecs_delete) */
#define EcsLastInternalComponentId (ecs_typeid(EcsSystem))

/* The first user-defined component starts from this id. Ids up to this number
 * are reserved for builtin components */
#define EcsFirstUserComponentId (32)

/* The first user-defined entity starts from this id. Ids up to this number
 * are reserved for builtin components */
#define EcsFirstUserEntityId (ECS_HI_COMPONENT_ID + 32)

/** @} */

/**
 * @defgroup convenience_macros Convenience Macro's
 * @{
 */

/* Macro's rely on variadic arguments which are C99 and above */
#ifndef FLECS_LEGACY

/** Declare an extern component variable.
 * Use this macro in a header when defining a component identifier globally.
 * Must be used together with ECS_ENTITY_DECLARE.
 *
 * Example:
 *   ECS_COMPONENT_EXTERN(Position);
 */
#define ECS_ENTITY_EXTERN(id)\
    extern ecs_entity_t id

/** Declare an entity variable outside the scope of a function.
 * Use this macro in a header when defining a tag identifier globally.
 * Must be used together with ECS_ENTITY_DEFINE.
 *
 * Example:
 *   ECS_ENTITY_DECLARE(Position);
 */
#define ECS_ENTITY_DECLARE(id)\
    ecs_entity_t id

/** Define a component, store in variable outside of the current scope.
 * Use this macro in a header when defining a component identifier globally.
 * Must be used together with ECS_ENTITY_DECLARE.
 *
 * Example:
 *   ECS_ENTITY_DEFINE(world, Position);
 */
#define ECS_ENTITY_DEFINE(world, id, ...)\
    id = ecs_new_entity(world, id, #id, #__VA_ARGS__)

/** Declare a named entity with a type expression. 
 * Example:
 *   ECS_ENTITY(world, MyEntity, Position, Velocity);
 */ 
#define ECS_ENTITY(world, id, ...)\
    ecs_entity_t id = ecs_new_entity(world, 0, #id, #__VA_ARGS__);\
    (void)id

/** Declare a prefab with a type expression. 
 * Example:
 *   ECS_PREFAB(world, MyEntity, Position, Velocity);
 */
#define ECS_PREFAB(world, id, ...) \
    ecs_entity_t id = ecs_new_prefab(world, 0, #id, #__VA_ARGS__);\
    (void)id

/** Declare a component.
 * Example:
 *   ECS_COMPONENT(world, Position);
 */
#define ECS_COMPONENT(world, id) \
    ECS_ENTITY_VAR(id) = ecs_new_component(world, 0, #id, sizeof(id), ECS_ALIGNOF(id));\
    ECS_VECTOR_STACK(FLECS__T##id, ecs_entity_t, &FLECS__E##id, 1);\
    (void)ecs_typeid(id);\
    (void)ecs_type(id)

/** Declare an extern component variable.
 * Use this macro in a header when defining a component identifier globally.
 * Must be used together with ECS_COMPONENT_DECLARE.
 *
 * Example:
 *   ECS_COMPONENT_EXTERN(Position);
 */
#define ECS_COMPONENT_EXTERN(id)\
    extern ECS_ENTITY_VAR(id);\
    extern ecs_type_t ecs_type(id)

/** Declare a component variable outside the scope of a function.
 * Use this macro in a header when defining a component identifier globally.
 * Must be used together with ECS_COMPONENT_DEFINE.
 *
 * Example:
 *   ECS_COMPONENT_IMPL(Position);
 */
#define ECS_COMPONENT_DECLARE(id)\
    ECS_ENTITY_VAR(id);\
    ecs_type_t ecs_type(id)

/** Define a component, store in variable outside of the current scope.
 * Use this macro in a header when defining a component identifier globally.
 * Must be used together with ECS_COMPONENT_DECLARE.
 *
 * Example:
 *   ECS_COMPONENT_DEFINE(world, Position);
 */
#define ECS_COMPONENT_DEFINE(world, id)\
    ecs_typeid(id) = ecs_new_component(world, ecs_typeid(id), #id, sizeof(id), ECS_ALIGNOF(id));\
    ecs_type(id) = ecs_type_from_entity(world, ecs_typeid(id))

/** Declare a tag.
 * Example:
 *   ECS_TAG(world, MyTag);
 */
#define ECS_TAG(world, id)\
    ECS_ENTITY(world, id, 0);\
    ECS_VECTOR_STACK(FLECS__T##id, ecs_entity_t, &id, 1);\
    (void)ecs_type(id)

/** Declare an extern tag variable.
 * Use this macro in a header when defining a tag identifier globally.
 * Must be used together with ECS_TAG_DECLARE.
 *
 * Example:
 *   ECS_TAG_EXTERN(Enemy);
 */
#define ECS_TAG_EXTERN(id)\
    extern ecs_entity_t id;\
    extern ecs_type_t ecs_type(id)

/** Declare a tag variable outside the scope of a function.
 * Use this macro in a header when defining a tag identifier globally.
 * Must be used together with ECS_TAG_DEFINE.
 *
 * Example:
 *   ECS_TAG_DECLARE(Enemy);
 */
#define ECS_TAG_DECLARE(id)\
    ecs_entity_t id;\
    ecs_type_t ecs_type(id)

/** Define a tag, store in variable outside of the current scope.
 * Use this macro in a header when defining a tag identifier globally.
 * Must be used together with ECS_TAG_DECLARE.
 *
 * Example:
 *   ECS_TAG_DEFINE(world, Enemy);
 */
#define ECS_TAG_DEFINE(world, id)\
    id = ecs_new_entity(world, id, #id, 0);\
    ecs_type(id) = ecs_type_from_entity(world, id)

/** Declare a type.
 * Example:
 *   ECS_TYPE(world, MyType, Position, Velocity);
 */
#define ECS_TYPE(world, id, ...) \
    ecs_entity_t id = ecs_new_type(world, 0, #id, #__VA_ARGS__);\
    ECS_TYPE_VAR(id) = ecs_type_from_entity(world, id);\
    (void)id;\
    (void)ecs_type(id)

/** Declare an extern type variable.
 * Use this macro in a header when defining a type globally.
 * Must be used together with ECS_TYPE_DECLARE.
 *
 * Example:
 *   ECS_TYPE_EXTERN(Movable);
 */
#define ECS_TYPE_EXTERN(id)\
    extern ecs_entity_t id;\
    extern ecs_type_t ecs_type(id)

/** Declare a type variable outside the scope of a function.
 * Use this macro in a header when defining a type globally.
 * Must be used together with ECS_TYPE_DEFINE.
 *
 * Example:
 *   ECS_TYPE_DECLARE(Movable);
 */
#define ECS_TYPE_DECLARE(id)\
    ecs_entity_t id;\
    ecs_type_t ecs_type(id)

/** Define a type, store in variable outside of the current scope.
 * Use this macro in a header when defining a type globally.
 * Must be used together with ECS_TYPE_DECLARE.
 *
 * Example:
 *   ECS_TYPE_DEFINE(world, Movable, Position, Velocity);
 */
#define ECS_TYPE_DEFINE(world, id, ...)\
    id = ecs_new_type(world, 0, #id, #__VA_ARGS__);\
    ecs_type(id) = ecs_type_from_entity(world, id);\

/** Declare a constructor.
 * Example:
 *   ECS_CTOR(MyType, ptr, { ptr->value = NULL; });
 */
#define ECS_CTOR(type, var, ...)\
    ECS_XTOR_IMPL(type, ctor, var, __VA_ARGS__)

/** Declare a destructor.
 * Example:
 *   ECS_DTOR(MyType, ptr, { free(ptr->value); });
 */
#define ECS_DTOR(type, var, ...)\
    ECS_XTOR_IMPL(type, dtor, var, __VA_ARGS__)

/** Declare a copy action.
 * Example:
 *   ECS_COPY(MyType, dst, src, { dst->value = strdup(src->value); });
 */
#define ECS_COPY(type, dst_var, src_var, ...)\
    ECS_COPY_IMPL(type, dst_var, src_var, __VA_ARGS__)

/** Declare a move action.
 * Example:
 *   ECS_MOVE(MyType, dst, src, { dst->value = src->value; src->value = 0; });
 */
#define ECS_MOVE(type, dst_var, src_var, ...)\
    ECS_MOVE_IMPL(type, dst_var, src_var, __VA_ARGS__)

/* Map from typename to function name of component lifecycle action */
#define ecs_ctor(type) type##_ctor
#define ecs_dtor(type) type##_dtor
#define ecs_copy(type) type##_copy
#define ecs_move(type) type##_move

#endif /* FLECS_LEGACY */

/** @} */

/**
 * @defgroup world_api World API
 * @{
 */

/** Create a new world.
 * A world manages all the ECS data and supporting infrastructure. Applications 
 * must have at least one world. Entities, component and system handles are 
 * local to a world and should not be shared between worlds.
 * 
 * This operation creates a world with all builtin modules loaded. 
 *
 * @return A new world object
 */
FLECS_API
ecs_world_t* ecs_init(void);

/** Same as ecs_init, but with minimal set of modules loaded.
 *
 * @return A new world object
 */
FLECS_API
ecs_world_t* ecs_mini(void);

/** Create a new world with arguments.
 * Same as ecs_init, but allows passing in command line arguments. These can be
 * used to dynamically enable flecs features to an application. Currently these
 * arguments are not used.
 *
 * @return A new world object
 */
FLECS_API
ecs_world_t* ecs_init_w_args(
    int argc,
    char *argv[]);

/** Delete a world.
 * This operation deletes the world, and everything it contains.
 *
 * @param world The world to delete.
 * @return Zero if successful, non-zero if failed.
 */
FLECS_API
int ecs_fini(
    ecs_world_t *world);

/** Register action to be executed when world is destroyed.
 * Fini actions are typically used when a module needs to clean up before a
 * world shuts down.
 * 
 * @param world The world.
 * @param action The function to execute.
 * @param ctx Userdata to pass to the function */
FLECS_API
void ecs_atfini(
    ecs_world_t *world,
    ecs_fini_action_t action,
    void *ctx);

/** Register action to be executed once after frame.
 * Post frame actions are typically used for calling operations that cannot be
 * invoked during iteration, such as changing the number of threads.
 * 
 * @param world The world.
 * @param action The function to execute.
 * @param ctx Userdata to pass to the function */
FLECS_API
void ecs_run_post_frame(
    ecs_world_t *world,
    ecs_fini_action_t action,
    void *ctx);    

/** Register ctor, dtor, copy & move actions for component.
 *
 * @param world The world.
 * @param component The component id for which to register the actions
 * @param actions Type that contains the component actions.
 */
FLECS_API
void ecs_set_component_actions_w_entity(
    ecs_world_t *world,
    ecs_entity_t component,
    EcsComponentLifecycle *actions);

#ifndef FLECS_LEGACY
#define ecs_set_component_actions(world, component, ...)\
    ecs_set_component_actions_w_entity(world, ecs_typeid(component), &(EcsComponentLifecycle)__VA_ARGS__)

#endif
/** Set a world context.
 * This operation allows an application to register custom data with a world
 * that can be accessed anywhere where the application has the world object.
 *
 * @param world The world.
 * @param ctx A pointer to a user defined structure.
 */
FLECS_API
void ecs_set_context(
    ecs_world_t *world,
    void *ctx);

/** Get the world context.
 * This operation retrieves a previously set world context.
 *
 * @param world The world.
 * @return The context set with ecs_set_context. If no context was set, the
 *         function returns NULL.
 */
FLECS_API
void* ecs_get_context(
    ecs_world_t *world);

/** Get world info.
 *
 * @param world The world.
 * @return Pointer to the world info. This pointer will remain valid for as long
 *         as the world is valid.
 */
FLECS_API
const ecs_world_info_t* ecs_get_world_info(
    ecs_world_t *world);

/** Dimension the world for a specified number of entities.
 * This operation will preallocate memory in the world for the specified number
 * of entities. Specifying a number lower than the current number of entities in
 * the world will have no effect. Note that this function does not allocate
 * memory for components (use ecs_dim_type for that).
 *
 * @param world The world.
 * @param entity_count The number of entities to preallocate.
 */
FLECS_API
void ecs_dim(
    ecs_world_t *world,
    int32_t entity_count);

/** Dimension a type for a specified number of entities.
 * This operation will preallocate memory for a type (table) for the
 * specified number of entites. Specifying a number lower than the current
 * number of entities in the table will have no effect.
 *
 * @param world The world.
 * @param type Handle to the type, as obtained by ecs_type_get.
 * @param entity_count The number of entities to preallocate.
 */
FLECS_API
void ecs_dim_type(
    ecs_world_t *world,
    ecs_type_t type,
    int32_t entity_count);

/** Set a range for issueing new entity ids.
 * This function constrains the entity identifiers returned by ecs_new to the 
 * specified range. This operation can be used to ensure that multiple processes
 * can run in the same simulation without requiring a central service that
 * coordinates issueing identifiers.
 * 
 * If id_end is set to 0, the range is infinite. If id_end is set to a non-zero
 * value, it has to be larger than id_start. If id_end is set and ecs_new is
 * invoked after an id is issued that is equal to id_end, the application will
 * abort.
 * 
 * @param world The world.
 * @param id_start The start of the range.
 * @param id_end The end of the range.
 */
FLECS_API
void ecs_set_entity_range(
    ecs_world_t *world,
    ecs_entity_t id_start,
    ecs_entity_t id_end);

/** Enable/disable range limits.
 * When an application is both a receiver of range-limited entities and a
 * producer of range-limited entities, range checking needs to be temporarily
 * disabled when inserting received entities. Range checking is disabled on a 
 * stage, so setting this value is thread safe.
 *
 * @param world The world.
 * @param enable True if range checking should be enabled, false to disable.
 * @return The previous value.
 */
FLECS_API
bool ecs_enable_range_check(
    ecs_world_t *world,
    bool enable);

/** Enable world locking while in progress.
 * When locking is enabled, Flecs will lock the world while in progress. This
 * allows applications to interact with the world from other threads without
 * running into race conditions.
 *
 * This is a better alternative to applications putting a lock around calls to
 * ecs_progress, since ecs_progress can sleep when FPS control is enabled,
 * which is time during which other threads could perform work.
 *
 * Locking must be enabled before applications can use the ecs_lock and
 * ecs_unlock functions. Locking is turned off by default.
 *
 * @param world The world.
 * @param enable True if locking is to be enabled.
 * @result The previous value of the setting.
 */
FLECS_API
bool ecs_enable_locking(
    ecs_world_t *world,
    bool enable);

/** Locks the world.
 * See ecs_enable_locking for details.
 *
 * @param world The world.
 */
FLECS_API
void ecs_lock(
    ecs_world_t *world);

/** Unlocks the world.
 * See ecs_enable_locking for details.
 * 
 * @param world The world.
 */
FLECS_API
void ecs_unlock(
    ecs_world_t *world);

/** Wait until world becomes available.
 * When a non-flecs thread needs to interact with the world, it should invoke
 * this function to wait until the world becomes available (as in, it is not
 * progressing the frame). Invoking this function guarantees that the thread
 * will not starve. (as opposed to simply taking the world lock).
 *
 * An application will have to invoke ecs_end_wait after this function returns.
 * 
 * @param world The world.
 */
void ecs_begin_wait(
    ecs_world_t *world);

/** Release world after calling ecs_begin_wait.
 * This operation should be invoked after invoking ecs_begin_wait, and will
 * release the world back to the thread running the main loop.
 *
 * @param world The world.
 */
void ecs_end_wait(
    ecs_world_t *world);

/** Enable or disable tracing.
 * This will enable builtin tracing. For tracing to work, it will have to be
 * compiled in which requires defining one of the following macro's:
 *
 * ECS_TRACE_0 - All tracing is disabled
 * ECS_TRACE_1 - Enable tracing level 1
 * ECS_TRACE_2 - Enable tracing level 2 and below
 * ECS_TRACE_3 - Enable tracing level 3 and below
 *
 * If no tracing level is defined and this is a debug build, ECS_TRACE_3 will
 * have been automatically defined.
 *
 * The provided level corresponds with the tracing level. If -1 is provided as
 * value, warnings are disabled. If -2 is provided, errors are disabled as well.
 *
 * @param level Desired tracing level.
 */
FLECS_API
void ecs_tracing_enable(
    int level);

/** @} */

/**
 * @defgroup creating_entities Creating Entities
 * @{
 */

/** Create new entity id.
 * This operation returns an unused entity id.
 *
 * @param world The world.
 * @return The new entity id.
 */
FLECS_API
ecs_entity_t ecs_new_id(
    ecs_world_t *world);

/** Create new component id.
 * This operation returns a new component id. Component ids are the same as
 * entity ids, but can make use of the [1 .. ECS_HI_COMPONENT_ID] range.
 * 
 * This operation does not recycle ids.
 *
 * @param world The world.
 * @return The new component id.
 */
FLECS_API
ecs_entity_t ecs_new_component_id(
    ecs_world_t *world);

/** Create new entity.
 * This operation creates a new entity with a single entity in its type. The
 * entity may contain type roles. This operation recycles ids.
 *
 * @param world The world.
 * @param entity The entity to initialize the new entity with.
 * @return The new entity.
 */
FLECS_API
ecs_entity_t ecs_new_w_entity(
    ecs_world_t *world,
    ecs_entity_t entity);

/** Create new entity.
 * This operation creates a new entity initialized with a type. This operation 
 * recycles ids.
 *
 * @param world The world.
 * @param type The type to initialize the new entity with.
 * @return The new entity.
 */
FLECS_API
ecs_entity_t ecs_new_w_type(
    ecs_world_t *world,
    ecs_type_t type);

/** Create a new entity.
 * This operation creates a new entity with a single component in its type. This
 * operation accepts variables created with ECS_COMPONENT, ECS_TYPE and ECS_TAG.
 * This operation recycles ids.
 * 
 * @param world The world.
 * @param type The component type.
 * @return The new entity.
 */
#define ecs_new(world, type)\
    ecs_new_w_type(world, ecs_type(type))

/** Create N new entities.
 * This operation is the same as ecs_new_w_entity, but creates N entities
 * instead of one and does not recycle ids.
 * 
 * @param world The world.
 * @param entity The entity.
 * @param count The number of entities to create.
 * @return The first entity id of the newly created entities.
 */
FLECS_API
const ecs_entity_t* ecs_bulk_new_w_entity(
    ecs_world_t *world,
    ecs_entity_t entity,
    int32_t count);

/** Create N new entities.
 * This operation is the same as ecs_new_w_type, but creates N entities
 * instead of one and does not recycle ids.
 * 
 * @param world The world.
 * @param type The type.
 * @param count The number of entities to create.
 * @return The first entity id of the newly created entities.
 */
FLECS_API
const ecs_entity_t* ecs_bulk_new_w_type(
    ecs_world_t *world,
    ecs_type_t type,
    int32_t count);

/** Create N new entities and initialize components.
 * This operation is the same as ecs_bulk_new_w_type, but initializes components
 * with the provided component array. Instead of a type the operation accepts an
 * array of component identifiers (entities). The component arrays need to be
 * provided in the same order as the component identifiers.
 * 
 * @param world The world.
 * @param components Array with component identifiers.
 * @param count The number of entities to create.
 * @param data The data arrays to initialize the components with.
 * @return The first entity id of the newly created entities.
 */
FLECS_API
const ecs_entity_t* ecs_bulk_new_w_data(
    ecs_world_t *world,
    int32_t count,
    ecs_entities_t *component_ids,
    void *data);

/** Create N new entities.
 * This operation is the same as ecs_new, but creates N entities
 * instead of one and does not recycle ids.
 * 
 * @param world The world.
 * @param component The component type.
 * @param count The number of entities to create.
 * @return The first entity id of the newly created entities.
 */
#define ecs_bulk_new(world, component, count)\
    ecs_bulk_new_w_type(world, ecs_type(component), count)

/** Clone an entity
 * This operation clones the components of one entity into another entity. If
 * no destination entity is provided, a new entity will be created. Component
 * values are not copied unless copy_value is true.
 *
 * @param world The world.
 * @param dst The entity to copy the components to.
 * @param src The entity to copy the components from.
 * @param copy_value If true, the value of components will be copied to dst.
 * @return The destination entity.
 */
FLECS_API
ecs_entity_t ecs_clone(
    ecs_world_t *world,
    ecs_entity_t dst,
    ecs_entity_t src,
    bool copy_value);

/** @} */

/**
 * @defgroup adding_removing Adding & Removing
 * @{
 */

/** Add an entity to an entity.
 * This operation adds a single entity to the type of an entity. Type roles may
 * be used in combination with the added entity. If the entity already has the
 * entity, this operation will have no side effects.
 *
 * @param world The world.
 * @param entity The entity.
 * @param entity_add The entity to add.
 */
FLECS_API
void ecs_add_entity(
    ecs_world_t *world,
    ecs_entity_t entity,
    ecs_entity_t entity_add);

/** Add a type to an entity.
 * This operation adds a type to an entity. The resulting type of the entity
 * will be the union of the previous type and the provided type. If the added
 * type did not have new components, this operation will have no side effects.
 *
 * @param world The world.
 * @param entity The entity.
 * @param type The type to add.
 */
FLECS_API
void ecs_add_type(
    ecs_world_t *world,
    ecs_entity_t entity,
    ecs_type_t type);

/** Add a component, type or tag to an entity.
 * This operation adds a type to an entity. The resulting type of the entity
 * will be the union of the previous type and the provided type. If the added
 * type did not have new components, this operation will have no side effects.
 *
 * This operation accepts variables declared by ECS_COMPONENT, ECS_TYPE and
 * ECS_TAG.
 *
 * @param world The world.
 * @param entity The entity.
 * @param component The component, type or tag to add.
 */
#define ecs_add(world, entity, component)\
    ecs_add_type(world, entity, ecs_type(component))


/** Remove an entity from an entity.
 * This operation removes a single entity from the type of an entity. Type roles
 * may be used in combination with the added entity. If the entity does not have
 * the entity, this operation will have no side effects.
 *
 * @param world The world.
 * @param entity The entity.
 * @param entity_remove The entity to remove.
 */
FLECS_API
void ecs_remove_entity(
    ecs_world_t *world,
    ecs_entity_t entity,
    ecs_entity_t entity_remove);

/** Remove a type from an entity.
 * This operation removes a type to an entity. The resulting type of the entity
 * will be the difference of the previous type and the provided type. If the 
 * type did not overlap with the entity type, this operation has no side effects.
 *
 * @param world The world.
 * @param entity The entity.
 * @param type The type to remove.
 */
FLECS_API
void ecs_remove_type(
    ecs_world_t *world,
    ecs_entity_t entity,
    ecs_type_t type);

/** Remove a component, type or tag from an entity.
 * This operation removes a type to an entity. The resulting type of the entity
 * will be the difference of the previous type and the provided type. If the 
 * type did not overlap with the entity type, this operation has no side effects.
 *
 * This operation accepts variables declared by ECS_COMPONENT, ECS_TYPE and
 * ECS_TAG.
 *
 * @param world The world.
 * @param entity The entity.
 * @param component The component, type or tag to remove.
 */
#define ecs_remove(world, entity, type)\
    ecs_remove_type(world, entity, ecs_type(type))


/** Add / remove entity from entities matching a filter.
 * Combination of ecs_add_entity and ecs_remove_entity.
 *
 * @param world The world.
 * @param entity The entity.
 * @param to_add The entity to add.
 * @param to_remove The entity to remove.
 */
FLECS_API
void ecs_add_remove_entity(
    ecs_world_t *world,
    ecs_entity_t entity,
    ecs_entity_t to_add,
    ecs_entity_t to_remove);

/** Add / remove type from entities matching a filter.
 * Combination of ecs_add_type and ecs_remove_type.
 *
 * @param world The world.
 * @param entity The entity.
 * @param to_add The type to add.
 * @param to_remove The type to remove.
 */
FLECS_API
void ecs_add_remove_type(
    ecs_world_t *world,
    ecs_entity_t entity,
    ecs_type_t to_add,
    ecs_type_t to_remove);

/** Add / remove component, type or tag from entity.
 * Combination of ecs_add and ecs_remove.
 *
 * @param world The world.
 * @param entity The entity.
 * @param to_add The component, type or tag to add.
 * @param to_remove The component, type or tag to remove.
 */
#define ecs_add_remove(world, entity, to_add, to_remove)\
    ecs_add_remove_type(world, entity, ecs_type(to_add), ecs_type(to_remove))


/** @} */

/**
 * @defgroup traits Traits
 * @{
 */

/** Add a trait
 * This operation adds a trait from an entity.
 *
 * @param world The world.
 * @param entity The entity.
 * @param component The entity for which to remove the trait.
 * @param trait The trait to remove.
 */
#define ecs_add_trait(world, entity, component, trait)\
    ecs_add_entity(world, entity, ecs_trait(component, trait))

/** Remove a trait
 * This operation removes a trait from an entity.
 *
 * @param world The world.
 * @param entity The entity.
 * @param component The entity for which to remove the trait.
 * @param trait The trait to remove.
 */
#define ecs_remove_trait(world, entity, component, trait)\
    ecs_remove_entity(world, entity, ecs_trait(component, trait))

/** Test if an entity has a trait.
 * This operation returns true if the entity has the provided trait for the
 * specified component in its type.
 *
 * @param world The world.
 * @param entity The entity.
 * @param component The entity.
 * @param trait The entity.
 * @return True if the entity has the trait, false if not.
 */
#define ecs_has_trait(world, entity, component, trait)\
    ecs_has_entity(world, entity, ecs_trait(component, trait))


#ifndef FLECS_LEGACY
/** Set trait for component. 
 * This operation adds a trait for an entity and component. Traits can be added
 * multiple times to the same entity, as long as it is for different components.
 *
 * Traits can be matched with systems by providing the TRAIT role to the 
 * trait component in the system signature. A system will match multiple times
 * with the same entity if the trait is added for multiple components.
 *
 * * This operation can only be used with traits that are components.
 *
 * @param world The world.
 * @param e The entity.
 * @param component The component for which to add the trait.
 * @param trait The trait to add.
 */
#define ecs_set_trait(world, entity, component, trait, ...)\
    ecs_set_ptr_w_entity(world, entity, ecs_trait(ecs_typeid(component), ecs_typeid(trait)), sizeof(trait), &(trait)__VA_ARGS__)


/** Set tag trait for component. 
 * This operation is similar to ecs_set_trait, but is used for trait tags. When
 * a trait tag is set on an entity, the trait type is not used (tags have no
 * type) and instead the component type is used.
 *
 * This operation can only be used with traits that are not components.
 *
 * @param world The world.
 * @param e The entity.
 * @param component The component for which to add the trait.
 * @param trait The trait to add.
 */
#define ecs_set_trait_tag(world, entity, trait, component, ...)\
    ecs_set_ptr_w_entity(world, entity, ecs_trait(ecs_typeid(component), trait), sizeof(component), &(component)__VA_ARGS__)

#endif

/** Get trait for component. 
 * This operation obtains the value of a trait for a componetn that has been 
 * added by ecs_set_trait.
 *
 * @param world The world.
 * @param e The entity.
 * @param component The component to which the trait was added.
 * @param trait The trait that was added.
 */
#define ecs_get_trait(world, entity, component, trait)\
    ((trait*)ecs_get_w_entity(world, entity, ecs_trait(ecs_typeid(component), ecs_typeid(trait))))

/** Get trait tag for component. 
 * This operation obtains the value of a trait for a componetn that has been 
 * added by ecs_set_trait.
 *
 * @param world The world.
 * @param e The entity.
 * @param trait The trait that was added.
 * @param component The component to which the trait was added.
 */
#define ecs_get_trait_tag(world, entity, trait, component)\
    ((component*)ecs_get_w_entity(world, entity, ecs_trait(ecs_typeid(component), trait)))

/** Get case for switch.
 * This operation gets the current case for the specified switch. If the current
 * switch is not set for the entity, the operation will return 0.
 *
 * @param world The world.
 * @param e The entity.
 * @param sw The switch for which to obtain the case.
 * @return The current case for the specified switch. 
 */
FLECS_API
ecs_entity_t ecs_get_case(
    ecs_world_t *world,
    ecs_entity_t e,
    ecs_entity_t sw);

/** @} */

/**
 * @defgroup deleting Deleting Entities and components
 * @{
 */

/** Clear all components.
 * This operation will clear all components from an entity but will not delete
 * the entity itself. This effectively prevents the entity id from being 
 * recycled.
 *
 * @param world The world.
 * @param entity The entity.
 */
FLECS_API
void ecs_clear(
    ecs_world_t *world,
    ecs_entity_t entity);

/** Delete an entity.
 * This operation will delete an entity and all of its components. The entity id
 * will be recycled. Repeatedly calling ecs_delete without ecs_new, 
 * ecs_new_w_entity or ecs_new_w_type will cause a memory leak as it will cause
 * the list with ids that can be recycled to grow unbounded.
 *
 * @param world The world.
 * @param entity The entity.
 */
FLECS_API
void ecs_delete(
    ecs_world_t *world,
    ecs_entity_t entity);


/** Delete children of an entity.
 * This operation deletes all children of a parent entity. If a parent has no
 * children this operation has no effect.
 *
 * @param world The world.
 * @param parent The parent entity.
 */
FLECS_API
void ecs_delete_children(
    ecs_world_t *world,
    ecs_entity_t parent);

/** @} */

/**
 * @defgroup getting Getting Components
 * @{
 */

/** Get an immutable pointer to a component.
 * This operation obtains a const pointer to the requested component. The
 * operation accepts the component entity id.
 *
 * @param world The world.
 * @param entity The entity.
 * @param component The entity id of the component to obtain.
 * @return The component pointer, NULL if the entity does not have the component.
 */
FLECS_API
const void* ecs_get_w_entity(
    ecs_world_t *world,
    ecs_entity_t entity,
    ecs_entity_t component);

/** Get an immutable pointer to a component.
 * Same as ecs_get_w_entity, but accepts the typename of a component.
 *
 * @param world The world.
 * @param entity The entity.
 * @param component The component to obtain.
 * @return The component pointer, NULL if the entity does not have the component.
 */
#define ecs_get(world, entity, component)\
    ((const component*)ecs_get_w_entity(world, entity, ecs_typeid(component)))

/* -- Get cached pointer -- */

/** Get an immutable reference to a component.
 * This operation is similar to ecs_get_w_entity but it stores temporary
 * information in a `ecs_ref_t` value which allows subsequent lookups to be
 * faster.
 *
 * @param world The world.
 * @param ref Pointer to a ecs_ref_t value. Must be initialized.
 * @param entity The entity.
 * @param component The entity id of the component to obtain.
 * @return The component pointer, NULL if the entity does not have the component.
 */
FLECS_API
const void* ecs_get_ref_w_entity(
    ecs_world_t *world,
    ecs_ref_t *ref,
    ecs_entity_t entity,
    ecs_entity_t component);

/** Get an immutable reference to a component.
 * Same as ecs_get_ref_w_entity, but accepts the typename of a component.
 *
 * @param world The world.
 * @param ref Pointer to a ecs_ref_t value. Must be initialized.
 * @param entity The entity.
 * @param component The component to obtain.
 * @return The component pointer, NULL if the entity does not have the component.
 */
#define ecs_get_ref(world, ref, entity, component)\
    ((const component*)ecs_get_ref_w_entity(world, ref, entity, ecs_typeid(component)))

/** Get a mutable pointer to a component.
 * This operation is similar to ecs_get_w_entity but it returns a mutable 
 * pointer. If this operation is invoked from inside a system, the entity will
 * be staged and a pointer to the staged component will be returned.
 *
 * If the entity did not yet have the component, the component will be added by
 * this operation. In this case the is_added out parameter will be set to true.
 *
 * @param world The world.
 * @param entity The entity.
 * @param component The entity id of the component to obtain.
 * @param is_added Out parameter that returns true if the component was added.
 * @return The component pointer.
 */
FLECS_API
void* ecs_get_mut_w_entity(
    ecs_world_t *world,
    ecs_entity_t entity,
    ecs_entity_t component,
    bool *is_added);

/** Get a mutable pointer to a component.
 * Same as ecs_get_mut_w_entity but accepts a component typename.
 *
 * @param world The world.
 * @param entity The entity.
 * @param component The component to obtain.
 * @param is_added Out parameter that returns true if the component was added.
 * @return The component pointer.
 */
#define ecs_get_mut(world, entity, component, is_added)\
    ((component*)ecs_get_mut_w_entity(world, entity, ecs_typeid(component), is_added))

/** Signal that a component has been modified.
 * This operation allows an application to signal to Flecs that a component has
 * been modified. As a result, OnSet systems will be invoked.
 *
 * This operation is commonly used together with ecs_get_mut.
 *
 * @param world The world.
 * @param entity The entity.
 * @param component The entity id of the component that was modified.
 */
FLECS_API 
void ecs_modified_w_entity(
    ecs_world_t *world,
    ecs_entity_t entity,
    ecs_entity_t component);

/** Signal that a component has been modified.
 * Same as ecs_modified_w_entity but accepts a component typename.
 *
 * @param world The world.
 * @param entity The entity.
 * @param component The component that was modified.
 */
#define ecs_modified(world, entity, component)\
    ecs_modified_w_entity(world, entity, ecs_typeid(component))


/** @} */

/**
 * @defgroup setting Setting Components
 * @{
 */

/** Set the value of a component.
 * This operation allows an application to set the value of a component. The
 * operation is equivalent to calling ecs_get_mut and ecs_modified.
 *
 * If the provided entity is 0, a new entity will be created.
 *
 * @param world The world.
 * @param entity The entity.
 * @param component The entity id of the component to set.
 * @param size The size of the pointer to the value.
 * @param ptr The pointer to the value.
 * @return The entity. A new entity if no entity was provided.
 */
FLECS_API
ecs_entity_t ecs_set_ptr_w_entity(
    ecs_world_t *world,
    ecs_entity_t entity,
    ecs_entity_t component,
    size_t size,
    const void *ptr);

/** Set the value of a component.
 * Same as ecs_set_ptr_w_entity, but accepts a component typename and 
 * automatically determines the type size.
 *
 * @param world The world.
 * @param entity The entity.
 * @param component The component to set.
 * @param size The size of the pointer to the value.
 * @return The entity. A new entity if no entity was provided.
 */
#define ecs_set_ptr(world, entity, component, ptr)\
    ecs_set_ptr_w_entity(world, entity, ecs_typeid(component), sizeof(component), ptr)

/* Conditionally skip macro's as compound literals and variadic arguments are 
 * not supported in C89 */
#ifndef FLECS_LEGACY

/** Set the value of a component.
 * Same as ecs_set_ptr, but accepts a value instead of a pointer to a value.
 *
 * @param world The world.
 * @param entity The entity.
 * @param component The component to set.
 * @param size The size of the pointer to the value.
 * @return The entity. A new entity if no entity was provided.
 */
#define ecs_set(world, entity, component, ...)\
    ecs_set_ptr_w_entity(world, entity, ecs_typeid(component), sizeof(component), &(component)__VA_ARGS__)

#endif

/** @} */

/**
 * @defgroup singleton Singleton components
 * @{
 */

#define ecs_singleton_get(world, comp)\
    ecs_get(world, ecs_typeid(comp), comp)

#ifndef FLECS_LEGACY
#define ecs_singleton_set(world, comp, ...)\
    ecs_set(world, ecs_typeid(comp), comp, __VA_ARGS__)
#endif

#define ecs_singleton_get_mut(world, comp)\
    ecs_get_mut(world, ecs_typeid(comp), comp, NULL)

#define ecs_singleton_modified(world, comp)\
    ecs_modified(world, ecs_typeid(comp), comp)

/**
 * @defgroup testing Testing Components
 * @{
 */

/** Test if an entity has an entity.
 * This operation returns true if the entity has the provided entity in its 
 * type.
 *
 * @param world The world.
 * @param entity The entity.
 * @param to_check The entity to test for.
 * @return True if the entity has the entity, false if not.
 */
FLECS_API
bool ecs_has_entity(
    ecs_world_t *world,
    ecs_entity_t entity,
    ecs_entity_t to_check);

/** Test if an entity has a type.
 * This operation returns true if the entity has the provided type in its 
 * type.
 *
 * @param world The world.
 * @param entity The entity.
 * @param type The type to test for.
 * @return True if the entity has the type, false if not.
 */
FLECS_API
bool ecs_has_type(
    ecs_world_t *world,
    ecs_entity_t entity,
    ecs_type_t type);

/** Test if an entity has a component, type or tag.
 * This operation returns true if the entity has the provided component, type or
 * tag in its type.
 *
 * @param world The world.
 * @param entity The entity.
 * @param type The component, type or tag to test for.
 * @return True if the entity has the type, false if not.
 */
#define ecs_has(world, entity, type)\
    ecs_has_type(world, entity, ecs_type(type))

/** Test if an entity owns component, type or tag.
 * This operation is similar to ecs_has, but will return false if the entity
 * does not own the component, which is the case if the component is defined on
 * a base entity with an INSTANCEOF role.
 *
 * @param world The world.
 * @param entity The entity.
 * @param type The component, type or tag to test for.
 * @return True if the entity owns the component, type or tag, false if not.
 */
#define ecs_owns(world, entity, type, owned)\
    ecs_type_owns_type(world, ecs_get_type(world, entity), ecs_type(type), owned)

/** Test if an entity owns an entity.
 * This operation is similar to ecs_has, but will return false if the entity
 * does not own the entity, which is the case if the entity is defined on
 * a base entity with an INSTANCEOF role.
 *
 * @param world The world.
 * @param entity The entity.
 * @param type The entity to test for.
 * @return True if the entity owns the entity, false if not.
 */
#define ecs_owns_entity(world, entity, has, owned)\
    ecs_type_owns_entity(world, ecs_get_type(world, entity), has, owned)


/** @} */

/**
 * @defgroup metadata Entity Metadata
 * @{
 */

/** Test whether an entity is alive.
 *
 * @param world The world.
 * @param e The entity.
 * @return True if the entity is alive, false if the entity is not alive.
 */
FLECS_API
bool ecs_is_alive(
    ecs_world_t *world,
    ecs_entity_t e);

/** Test whether an entity exists.
 * Similar as ecs_is_alive, but ignores entity generation count.
 *
 * @param world The world.
 * @param e The entity.
 * @return True if the entity exists, false if the entity does not exist.
 */
FLECS_API
bool ecs_exists(
    ecs_world_t *world,
    ecs_entity_t e);

/** Get the type of an entity.
 *
 * @param world The world.
 * @param entity The entity.
 * @return The type of the entity, NULL if the entity has no components.
 */
FLECS_API
ecs_type_t ecs_get_type(
    ecs_world_t *world,
    ecs_entity_t entity);

/** Get the name of an entity.
 * This will return the name as specified in the EcsName component.
 *
 * @param world The world.
 * @param entity The entity.
 * @return The type of the entity, NULL if the entity has no name.
 */
FLECS_API
const char* ecs_get_name(
    ecs_world_t *world,
    ecs_entity_t entity);

/** Convert type role to string.
 * This operation converts a type role to a string.
 * 
 * @param world The world.
 * @param entity The entity containing the type role.
 * @return The type role string, or NULL if no type role is provided.
 */
FLECS_API
const char* ecs_role_str(
    ecs_entity_t entity);

/** Convert entity identifier to string.
 * This operation interprets type roles and translates them to a string.
 *
 * @param world The world.
 * @param entity The entity to convert to a string.
 * @param buffer The buffer in which to store the string.
 * @param buffer_len The length of the provided buffer.
 * @return The number of characters required to write the string.
 */
FLECS_API
size_t ecs_entity_str(
    ecs_world_t *world,
    ecs_entity_t entity,
    char *buffer,
    size_t buffer_len);

/** Get the parent of an entity.
 * This will return a parent of the entity that has the specified component. If
 * the component is 0, the operation will return the first parent that it finds
 * in the entity type (an entity with a CHILDOF role).
 *
 * @param world The world.
 * @param entity The entity.
 * @param component The entity id of a component that the parent must have.
 * @return The parent of the entity, 0 if no parent was found.
 */
FLECS_API
ecs_entity_t ecs_get_parent_w_entity(
    ecs_world_t *world,
    ecs_entity_t entity,
    ecs_entity_t component);

/** Get the parent of an entity.
 * Same as ecs_get_parent_w_entity but accepts a component typename.
 *
 * @param world The world.
 * @param entity The entity.
 * @param component A component that the parent must have.
 * @return The parent of the entity, 0 if no parent was found.
 */
#define ecs_get_parent(world, entity, component)\
    ecs_get_parent_w_entity(world, entity, ecs_typeid(component))


/** Enable or disable an entity.
 * This operation enables or disables an entity by adding or removing the
 * EcsDisabled tag. A disabled entity will not be matched with any systems,
 * unless the system explicitly specifies the EcsDisabled tag.
 *
 * @param world The world.
 * @param entity The entity to enable or disable.
 * @param enabled true to enable the entity, false to disable.
 */
FLECS_API
void ecs_enable(
    ecs_world_t *world,
    ecs_entity_t entity,
    bool enabled);

/** Count entities that have an entity.
 * Returns the number of entities that have the specified entity.
 *
 * @param world The world.
 * @param entity The entity.
 * @return The number of entities that have the entity.
 */
FLECS_API
int32_t ecs_count_entity(
    ecs_world_t *world,
    ecs_entity_t entity);

/** Count entities that have a type.
 * Returns the number of entities that have the specified type.
 *
 * @param world The world.
 * @param type The type.
 * @return The number of entities that have the type.
 */
FLECS_API
int32_t ecs_count_type(
    ecs_world_t *world,
    ecs_type_t type);

/** Count entities that have a component, type or tag.
 * Returns the number of entities that have the specified component, type or tag.
 *
 * @param world The world.
 * @param type The component, type or tag.
 * @return The number of entities that have the component, type or tag.
 */
#define ecs_count(world, type)\
    ecs_count_type(world, ecs_type(type))

/** Count entities that match a filter.
 * Returns the number of entities that match the specified filter.
 *
 * @param world The world.
 * @param type The type.
 * @return The number of entities that match the specified filter.
 */
FLECS_API
int32_t ecs_count_w_filter(
    ecs_world_t *world,
    const ecs_filter_t *filter);


/** @} */

/**
 * @defgroup lookup Lookups
 * @{
 */

/** Lookup an entity by name.
 * Returns an entity that matches the specified name. Only looks for entities in
 * the current scope (root if no scope is provided).
 *
 * @param world The world.
 * @param name The entity name.
 * @return The entity with the specified name, or 0 if no entity was found.
 */
FLECS_API
ecs_entity_t ecs_lookup(
    ecs_world_t *world,
    const char *name);

/** Lookup a child entity by name.
 * Returns an entity that matches the specified name. Only looks for entities in
 * the provided parent. If no parent is provided, look in the current scope (
 * root if no scope is provided).
 *
 * @param world The world.
 * @param name The entity name.
 * @return The entity with the specified name, or 0 if no entity was found.
 */
FLECS_API
ecs_entity_t ecs_lookup_child(
    ecs_world_t *world,
    ecs_entity_t parent,
    const char *name);

/** Lookup an entity from a path.
 * Lookup an entity from a provided path, relative to the provided parent. The
 * operation will use the provided separator to tokenize the path expression. If
 * the provided path contains the prefix, the search will start from the root.
 *
 * If the entity is not found in the provided parent, the operation will 
 * continue to search in the parent of the parent, until the root is reached. If
 * the entity is still not found, the lookup will search in the flecs.core
 * scope. If the entity is not found there either, the function returns 0.
 *
 * @param world The world.
 * @param parent The entity from which to resolve the path.
 * @param path The path to resolve.
 * @param sep The path separator.
 * @param prefix The path prefix.
 * @return The entity if found, else 0.
 */
FLECS_API
ecs_entity_t ecs_lookup_path_w_sep(
    ecs_world_t *world,
    ecs_entity_t parent,
    const char *path,
    const char *sep,
    const char *prefix);

/** Lookup an entity from a path.
 * Same as ecs_lookup_path_w_sep, but with defaults for the separator and
 * prefix. These defaults are used when looking up identifiers in a type or
 * signature expression.
 *
 * @param world The world.
 * @param parent The entity from which to resolve the path.
 * @param path The path to resolve.
 * @return The entity if found, else 0. 
 */
#define ecs_lookup_path(world, parent, path)\
    ecs_lookup_path_w_sep(world, parent, path, ".", NULL)

/** Lookup an entity from a full path.
 * Same as ecs_lookup_pat, but  searches from the current scope, or root scope
 * if no scope is set.
 *
 * @param world The world.
 * @param path The path to resolve.
 * @return The entity if found, else 0. 
 */
#define ecs_lookup_fullpath(world, path)\
    ecs_lookup_path_w_sep(world, 0, path, ".", NULL)

/** Lookup an entity by its symbol name.
 * This looks up an entity by the symbol name that was provided in EcsName. The
 * operation does not take into account scoping, which means it will search all
 * entities that have an EcsName.
 *
 * This operation can be useful to resolve, for example, a type by its C 
 * identifier, which does not include the Flecs namespacing.
 */
FLECS_API
ecs_entity_t ecs_lookup_symbol(
    ecs_world_t *world,
    const char *name);

/* Add alias for entity to global scope */
FLECS_API
void ecs_use(
    ecs_world_t *world,
    ecs_entity_t entity,
    const char *name);

/** @} */

/**
 * @defgroup paths Paths
 * @{
 */

/** Get a path identifier for an entity.
 * This operation creates a path that contains the names of the entities from
 * the specified parent to the provided entity, separated by the provided 
 * separator. If no parent is provided the path will be relative to the root. If
 * a prefix is provided, the path will be prefixed by the prefix.
 *
 * If the parent is equal to the provided child, the operation will return an
 * empty string. If a nonzero component is provided, the path will be created by 
 * looking for parents with that component.
 *
 * The returned path should be freed by the application.
 *
 * @param world The world.
 * @param parent The entity from which to create the path.
 * @param child The entity to which to create the path.
 * @param component The component of the parent.
 * @return The relative entity path.
 */
FLECS_API
char* ecs_get_path_w_sep(
    ecs_world_t *world,
    ecs_entity_t parent,
    ecs_entity_t child,
    ecs_entity_t component,
    const char *sep,
    const char *prefix);

/** Get a path identifier for an entity.
 * Same as ecs_get_path_w_sep, but with default values for the separator and
 * prefix. These defaults are used throughout Flecs whenever identifiers are
 * used in type or signature expressions.
 *
 * @param world The world.
 * @param parent The entity from which to create the path.
 * @param child The entity to which to create the path.
 * @return The relative entity path.
 */
#define ecs_get_path(world, parent, child)\
    ecs_get_path_w_sep(world, parent, child, 0, ".", NULL)

/** Get a full path for an entity.
 * Same as ecs_get_path, but with default values for the separator and
 * prefix, and the path is created from the current scope, or root if no scope
 * is provided.
 *
 * @param world The world.
 * @param child The entity to which to create the path.
 * @return The entity path.
 */
#define ecs_get_fullpath(world, child)\
    ecs_get_path_w_sep(world, 0, child, 0, ".", NULL)

/** Find or create entity from path.
 * This operation will find or create an entity from a path, and will create any
 * intermediate entities if required. If the entity already exists, no entities
 * will be created.
 *
 * If the path starts with the prefix, then the entity will be created from the
 * root scope.
 *
 * @param world The world.
 * @param parent The entity relative to which the entity should be created.
 * @param path The path to create the entity for.
 * @param sep The separator used in the path.
 * @param prefix The prefix used in the path.
 * @return The entity.
 */
FLECS_API
ecs_entity_t ecs_new_from_path_w_sep(
    ecs_world_t *world,
    ecs_entity_t parent,
    const char *path,
    const char *sep,
    const char *prefix);

/** Find or create entity from path.
 * Same as ecs_new_from_path_w_sep, but with defaults for sep and prefix.
 *
 * @param world The world.
 * @param parent The entity relative to which the entity should be created.
 * @param path The path to create the entity for.
 * @return The entity.
 */
#define ecs_new_from_path(world, parent, path)\
    ecs_new_from_path_w_sep(world, parent, path, ".", NULL)

/** Find or create entity from full path.
 * Same as ecs_new_from_path, but entity will be created from the current scope,
 * or root scope if no scope is set.
 *
 * @param world The world.
 * @param path The path to create the entity for.
 * @return The entity.
 */
#define ecs_new_from_fullpath(world, path)\
    ecs_new_from_path_w_sep(world, 0, path, ".", NULL)

/** Add specified path to entity.
 * This operation is similar to ecs_new_from_path, but will instead add the path
 * to an existing entity.
 *
 * If an entity already exists for the path, it will be returned instead.
 *
 * @param world The world.
 * @param entity The entity to which to add the path.
 * @param parent The entity relative to which the entity should be created.
 * @param path The path to create the entity for.
 * @param sep The separator used in the path.
 * @param prefix The prefix used in the path.
 * @return The entity.
 */ 
FLECS_API
ecs_entity_t ecs_add_path_w_sep(
    ecs_world_t *world,
    ecs_entity_t entity,
    ecs_entity_t parent,
    const char *path,
    const char *sep,
    const char *prefix);

/** Add specified path to entity.
 * Same as ecs_add_from_path_w_sep, but with defaults for sep and prefix.
 *
 * @param world The world.
 * @param entity The entity to which to add the path. 
 * @param parent The entity relative to which the entity should be created.
 * @param path The path to create the entity for.
 * @return The entity.
 */
#define ecs_add_path(world, entity, parent, path)\
    ecs_add_path_w_sep(world, entity, parent, path, ".", NULL)

/** Add specified path to entity.
 * Same as ecs_add_from_path, but entity will be created from the current scope,
 * or root scope if no scope is set.
 *
 * @param world The world.
 * @param entity The entity to which to add the path.
 * @param path The path to create the entity for.
 * @return The entity.
 */
#define ecs_add_fullpath(world, entity, path)\
    ecs_add_path_w_sep(world, entity, 0, path, ".", NULL)


/** @} */

/**
 * @defgroup scopes Scopes
 * @{
 */

/** Does entity have children.
 *
 * @param world The world
 * @param entity The entity
 * @return True if the entity has children, false if not.
 */
FLECS_API
int32_t ecs_get_child_count(
    ecs_world_t *world,
    ecs_entity_t entity);

/** Return a scope iterator.
 * A scope iterator iterates over all the child entities of the specified 
 * parent.
 *
 * @param world The world.
 * @param parent The parent entity for which to iterate the children.
 * @return The iterator.
 */
FLECS_API
ecs_iter_t ecs_scope_iter(
    ecs_world_t *world,
    ecs_entity_t parent);

/** Return a filtered scope iterator.
 * Same as ecs_scope_iter, but results will be filtered.
 *
 * @param world The world.
 * @param parent The parent entity for which to iterate the children.
 * @return The iterator.
 */
FLECS_API
ecs_iter_t ecs_scope_iter_w_filter(
    ecs_world_t *world,
    ecs_entity_t parent,
    ecs_filter_t *filter);

/** Progress the scope iterator.
 * This operation progresses the scope iterator to the next table. The iterator
 * must have been initialized with `ecs_scope_iter`. This operation must be
 * invoked at least once before interpreting the contents of the iterator.
 *
 * @param it The iterator
 * @return True if more data is available, false if not.
 */
FLECS_API
bool ecs_scope_next(
    ecs_iter_t *it);

/** Set the current scope.
 * This operation sets the scope of the current stage to the provided entity.
 * As a result new entities will be created in this scope, and lookups will be
 * relative to the provided scope.
 *
 * It is considered good practice to restore the scope to the old value.
 *
 * @param world The world.
 * @param scope The entity to use as scope.
 * @return The previous scope.
 */
FLECS_API
ecs_entity_t ecs_set_scope(
    ecs_world_t *world,
    ecs_entity_t scope);

/** Get the current scope.
 * Get the scope set by ecs_set_scope. If no scope is set, this operation will
 * return 0.
 *
 * @param world The world.
 * @return The current scope.
 */
FLECS_API
ecs_entity_t ecs_get_scope(
    ecs_world_t *world);

/** Set a name prefix for newly created entities.
 * This is a utility that lets C modules use prefixed names for C types and
 * C functions, while using names for the entity names that do not have the 
 * prefix. The name prefix is currently only used by ECS_COMPONENT.
 *
 * @param world The world.
 * @param prefix The name prefix to use.
 * @return The previous prefix.
 */
FLECS_API
const char* ecs_set_name_prefix(
    ecs_world_t *world,
    const char *prefix);    

/** @} */

/**
 * @defgroup filters Filters
 * @{
 */

/** Return a filter iterator.
 * A filter iterator lets an application iterate over entities that match the
 * specified filter. If NULL is provided for the filter, the iterator will
 * iterate all tables in the world.
 * 
 * @param world The world.
 * @param filter The filter.
 * @return An iterator that can be used with ecs_filter_next.
 */
FLECS_API
ecs_iter_t ecs_filter_iter(
    ecs_world_t *world,
    const ecs_filter_t *filter);  

/** Iterate tables matched by filter.
 * This operation progresses the filter iterator to the next table. The 
 * iterator must have been initialized with `ecs_filter_iter`. This operation 
 * must be invoked at least once before interpreting the contents of the 
 * iterator.
 *
 * @param it The iterator
 * @return True if more data is available, false if not.
 */
FLECS_API
bool ecs_filter_next(
    ecs_iter_t *iter);


/** @} */

/**
 * @defgroup queries Queries
 * @{
 */

/** Create a query.
 * This operation creates a query. Queries are used to iterate over entities
 * that match a signature expression and are the fastest way to find and iterate
 * over entities and their components.
 * 
 * Queries should be created once, and reused multiple times. While iterating a
 * query is a cheap operation, creating and deleting a query is expensive. The
 * reason for this is that queries are "prematched", which means that a query
 * stores state about which entities (or rather, tables) match with the query.
 * Building up this state happens during query creation.
 *
 * Once a query is created, matching only happens when new tables are created.
 * In most applications this is an infrequent process, since it only occurs when
 * a new combination of components is introduced. While matching is expensive,
 * it is importent to note that matching does not happen on a per-entity basis,
 * but on a per-table basis. This means that the average time spent on matching
 * per frame should rapidly approach zero over the lifetime of an application.
 *
 * A query provides direct access to the component arrays. When an application
 * creates/deletes entities or adds/removes components, these arrays can shift
 * component values around, or may grow in size. This can cause unexpected or
 * undefined behavior to occur if these operations are performed while 
 * iterating. To prevent this from happening an application should either not
 * perform these operations while iterating, or use deferred operations (see
 * ecs_defer_begin and ecs_defer_end).
 *
 * Queries can be created and deleted dynamically. If a query was not deleted
 * (using ecs_query_free) before the world is deleted, it will be deleted 
 * automatically.
 *
 * @param world The world.
 * @param sig The query signature expression.
 * @return The new query.
 */
FLECS_API
ecs_query_t* ecs_query_new(
    ecs_world_t *world,
    const char *sig);

/** Create a subquery.
 * A subquery is just like a regular query, except that it is matched against 
 * the matched tables of a parent query. Reducing the number of global (normal)
 * queries can improve performance, as new archetypes have to be matched against
 * fewer queries.
 *
 * Subqueries are cheaper to create than regular queries, because the initial
 * set of tables they have to match against is smaller. This makes subqueries
 * more suitable for creating while the simulation.
 *
 * Subqueries are not registered with tables directly, and instead receive new
 * table notifications from their parent query. This means that there is less
 * administrative overhead associated with subqueries.
 *
 * Subqueries can be nested, which allows for the creation of increasingly more
 * specific query hierarchies that are considerably more efficient than when all
 * queries would be created as global queries.
 *
 * @param world The world.
 * @param parent The parent query.
 * @param sig The query signature expression.
 * @return The new subquery.
 */
FLECS_API
ecs_query_t* ecs_subquery_new(
    ecs_world_t *world,
    ecs_query_t *parent,
    const char *sig);    

/** Cleanup a query.
 * This operation frees a query.
 *
 * @param query The query.
 */
FLECS_API
void ecs_query_free(
    ecs_query_t *query);

/** Return a query iterator.
 * A query iterator lets an application iterate over entities that match the
 * specified query. If a sorting function is specified, the query will check
 * whether a resort is required upon creating the iterator.
 *
 * Creating a query iterator is a cheap operation that does not allocate any
 * resources. An application does not need to deinitialize or free a query 
 * iterator before it goes out of scope.
 *
 * To iterate the iterator, an application should use ecs_query_next to progress
 * the iterator and test if it has data.
 *
 * Query iteration requires an outer and an inner loop. The outer loop uses
 * ecs_query_next to test if new tables are available. The inner loop iterates
 * the entities in the table, and is usually a for loop that uses iter.count to
 * loop through the entities and component arrays.
 *
 * The two loops are necessary because of how data is stored internally. 
 * Entities are grouped by the components they have, in tables. A single query 
 * can (and often does) match with multiple tables. Because each table has its
 * own set of arrays, an application has to reobtain pointers to those arrays
 * for each matching table.
 *
 * @param query The query to iterate.
 * @return The query iterator.
 */
FLECS_API
ecs_iter_t ecs_query_iter(
    ecs_query_t *query);  

/** Iterate over a query.
 * This operation is similar to ecs_query_iter, but starts iterating from a
 * specified offset, and will not iterate more than limit entities.
 *
 * @param query The query to iterate.
 * @param offset The number of entities to skip.
 * @param limit The maximum number of entities to iterate.
 * @return The query iterator.
 */
FLECS_API
ecs_iter_t ecs_query_iter_page(
    ecs_query_t *query,
    int32_t offset,
    int32_t limit);  

/** Progress the query iterator.
 * This operation progresses the query iterator to the next table. The 
 * iterator must have been initialized with `ecs_query_iter`. This operation 
 * must be invoked at least once before interpreting the contents of the 
 * iterator.
 *
 * @param iter The iterator.
 * @returns True if more data is available, false if not.
 */
FLECS_API
bool ecs_query_next(
    ecs_iter_t *iter);      

/** Progress the query iterator with filter.
 * This operation is the same as ecs_query_next, but accepts a filter as an
 * argument. Entities not matching the filter will be skipped by the iterator.
 *
 * @param iter The iterator.
 * @param filter The filter to apply to the iterator.
 * @returns True if more data is available, false if not.
 */
FLECS_API
bool ecs_query_next_w_filter(
    ecs_iter_t *iter,
    const ecs_filter_t *filter); 

/** Progress the query iterator for a worker thread.
 * This operation is similar to ecs_query_next, but provides the ability to 
 * divide entities up across multiple worker threads. The operation accepts a
 * current thread id and a total thread id, which is used to determine which
 * subset of entities should be assigned to the current thread.
 *
 * Current should be less than total, and there should be as many as total
 * threads. If there are less entities in a table than there are threads, only
 * as many threads as there are entities will iterate that table.
 *
 * @param it The iterator.
 * @param current Thread id of current thread.
 * @param total Total number of threads.
 * @returns True if more data is available, false if not.
 */
bool ecs_query_next_worker(
    ecs_iter_t *it,
    int32_t current,
    int32_t total);

/** Sort the output of a query.
 * This enables sorting of entities across matched tables. As a result of this
 * operation, the order of entities in the matched tables may be changed. 
 * Resorting happens when a query iterator is obtained, and only if the table
 * data has changed.
 *
 * If multiple queries that match the same (sub)set of tables specify different 
 * sorting functions, resorting is likely to happen every time an iterator is
 * obtained, which can significantly slow down iterations.
 *
 * The sorting function will be applied to the specified component. Resorting
 * only happens if that component has changed, or when the entity order in the
 * table has changed. If no component is provided, resorting only happens when
 * the entity order changes.
 *
 * @param world The world.
 * @param query The query.
 * @param component The component used to sort.
 * @param compare The compare function used to sort the components.
 */
FLECS_API
void ecs_query_order_by(
    ecs_world_t *world,
    ecs_query_t *query,
    ecs_entity_t component,
    ecs_compare_action_t compare);

/** Group and sort matched tables.
 * Similar yo ecs_query_order_by, but instead of sorting individual entities, this
 * operation only sorts matched tables. This can be useful of a query needs to
 * enforce a certain iteration order upon the tables it is iterating, for 
 * example by giving a certain component or tag a higher priority.
 *
 * The sorting function assigns a "rank" to each type, which is then used to
 * sort the tables. Tables with higher ranks will appear later in the iteration.
 * 
 * Resorting happens when a query iterator is obtained, and only if the set of
 * matched tables for a query has changed. If table sorting is enabled together
 * with entity sorting, table sorting takes precedence, and entities will be
 * sorted within each set of tables that are assigned the same rank.
 *
 * @param world The world.
 * @param query The query.
 * @param component The component used to determine the group rank.
 * @param rank_action The rank action.
 */
FLECS_API
void ecs_query_group_by(
    ecs_world_t *world,
    ecs_query_t *query,
    ecs_entity_t component,
    ecs_rank_type_action_t rank_action);

/** Returns whether the query data changed since the last iteration.
 * This operation must be invoked before obtaining the iterator, as this will
 * reset the changed state. The operation will return true after:
 * - new entities have been matched with
 * - matched entities were deleted
 * - matched components were changed
 * 
 * @param query The query.
 * @return true if entities changed, otherwise false.
 */
FLECS_API
bool ecs_query_changed(
    ecs_query_t *query);

/** Returns whether query is orphaned.
 * When the parent query of a subquery is deleted, it is left in an orphaned
 * state. The only valid operation on an orphaned query is deleting it. Only
 * subqueries can be orphaned.
 *
 * @param query The query.
 * @return true if query is orphaned, otherwise false.
 */
FLECS_API
bool ecs_query_orphaned(
    ecs_query_t *query);

/** @} */

/**
 * @defgroup iterator Iterators
 * @{
 */

/** Obtain column data. 
 * This operation is to be used to obtain a component array for a specific 
 * column in the system or query signature. The column is identified by the 
 * provided index. For example, if this is the provided signature:
 * 
 * Position, Velocity
 * 
 * Position is at index 1, and Velocity is at index 2.
 *
 * This operation may return NULL if the column is optional, and the current
 * table does not have the data. Additionally, if the column points to a shared
 * component or a reference, the returned value should be interpreted as a 
 * pointer instead of an array.
 *
 * The provided size must match the size of the component, otherwise the 
 * function may fail.
 * 
 * @param it The iterator.
 * @param size The size of the component.
 * @param column The index identifying the column in a signature.
 * @return A pointer to the column data.
 */
FLECS_API
void* ecs_column_w_size(
    const ecs_iter_t *it,
    size_t size,
    int32_t column);

/** Obtain column data. 
 * This operation is similar to ecs_column_w_size, except that it accepts the
 * component typename.
 * 
 * @param it The iterator.
 * @param type The typename of the component for which to obtain the data.
 * @param column The index identifying the column in a signature.
 * @return A pointer to the column data.
 */
#define ecs_column(it, type, column)\
    ((type*)ecs_column_w_size(it, sizeof(type), column))

/** Get column index by name.
 * This function obtains a column index by name. This function can only be used
 * if a query signature contains names.
 *
 * @param it The iterator.
 * @param name The column name.
 * @return Index of the column (to be used with ecs_column_* functions).
 */
FLECS_API
int32_t ecs_column_index_from_name(
    const ecs_iter_t *it,
    const char *name);

/** Test if column is owned or not.
 * The following signature shows an example of one owned components and two
 * components that are not owned by the current entity:
 * 
 * Position, PARENT:Velocity, MyEntity:Mass
 * 
 * Position is an owned component. Velocity and Mass both belong to a different
 * entity. This operation will return false for Position, and true for Velocity
 * and Mass. If a component is matched from a prefab, this operation will also
 * return false.
 * 
 * @param it The it parameter passed into the system.
 * @param index The index identifying the column in a system signature.
 * @return True if column is owned, false if column is not.
 */
FLECS_API
bool ecs_is_owned(
    const ecs_iter_t *it,
    int32_t column);

/** Obtain a single element. 
 * This operation is similar to ecs_column, but instead of an array it obtains
 * a single element from a component array. The advantage of using ecs_element
 * is that a system can be agnostic towards whether a component is owned or not,
 * at the cost of some additional performance overhead.
 *
 * @param it The iterator.
 * @param size The component size.
 * @param column The index identifying the column in a signature.
 * @param row The current row in the table.
 * @return A pointer to the current element.
 */
FLECS_API
void *ecs_element_w_size(
    const ecs_iter_t *it,
    size_t size,
    int32_t column,
    int32_t row);

/** Obtain a single element. 
 * Same as ecs_element_w_size, but allows specifying a typename instead of a
 * size.
 *
 * @param it The iterator.
 * @param type The column type.
 * @param column The index identifying the column in a signature.
 * @param row The current row in the table.
 * @return A pointer to the current element.
 */
#define ecs_element(it, type, column, row)\
    ((type*)ecs_element_w_size(it, sizeof(type), column, row))

/** Obtain the source of a signature column.
 * This operation returns the source of a signature column. By default this will
 * return 0 for regular columns, but for columns where the components are
 * provided by entities other than the entity being iterated over, this will
 * return the source of the component.
 * 
 * @param it Pointer to the it object passed into the system callback.
 * @param column The index identifying the column in a signature.
 * @return The source entity for the column. 
 */
FLECS_API
ecs_entity_t ecs_column_source(
    const ecs_iter_t *it,
    int32_t column);

/** Obtain the entity id of the signature column.
 * This operation returns the entity id of the component or tag used in the
 * system signature. For example, when provided this signature:
 *
 * Position, Velocity
 *
 * ecs_column_entity(world, 1) will return the component handle for Position and
 * ecs_column_entity(world, 2) will return the componnet handle for Velocity.
 * 
 * @param it The iterator.
 * @param column The index identifying the column in a signature.
 * @return The entity id of the signature column.
 */
FLECS_API
ecs_entity_t ecs_column_entity(
    const ecs_iter_t *it,
    int32_t column);

/** Obtain the type of a column from inside a system. 
 * This operation is equivalent to ecs_column_entity, except that it returns
 * a type, instead of an entity handle. Invoking this function is the same as
 * doing:
 * 
 * ecs_type_from_entity( ecs_column_entity(it, index));
 * 
 * @param it The iterator.
 * @param column The index identifying the column in a signature.
 * @return The type for the specified column, or NULL if failed.
 */ 
FLECS_API
ecs_type_t ecs_column_type(
    const ecs_iter_t *it,
    int32_t column);

/** Get the size of the component of the specified column.
 *
 * @param it The iterator.
 * @param column The column for which to obtain the size.
 */
FLECS_API
size_t ecs_column_size(
    const ecs_iter_t *it,
    int32_t column);

/** Is the column readonly.
 * This operation returns if the column is a readonly column. Readonly columns
 * are marked in the system signature with the [in] modifier. 
 * 
 * @param it Pointer to the it object passed into the system callback.
 * @param column An index identifying the column.
 * @return True if the column is readonly, false otherwise. */
FLECS_API
bool ecs_is_readonly(
    const ecs_iter_t *it,
    int32_t column);

/** Get type of table that system is currently iterating over. 
 * This will return the type for all entities that are currently being iterated
 * over, until ecs_iter_next is invoked.
 *
 * @param it The iterator.
 * @return The type of the current table.
 */
FLECS_API
ecs_type_t ecs_iter_type(
    const ecs_iter_t *it);

/** Get component array from table.
 * In some cases an application may require access to the table component arrays
 * directly instead of going through the signature to table mapping. A typical
 * scenario where this would be used is when using a filter iterator, where
 * there is no signature, and thus ecs_column cannot be used.
 *
 * @param it The iterator.
 * @param column The index identifying the column in a table.
 * @return The component array corresponding to the column index.
 */
FLECS_API
void* ecs_table_column(
    const ecs_iter_t *it,
    int32_t column);

/** Get the size of a table column.
 *
 * @param it The iterator.
 * @param column The column for which to obtain the size.
 */
FLECS_API
size_t ecs_table_column_size(
    const ecs_iter_t *it,
    int32_t column);

/** Get the index of the table column for a component.
 * 
 * @param it The iterator.
 * @param component The component for which to obtain the index.
 */
FLECS_API
int32_t ecs_table_component_index(
    const ecs_iter_t *it,
    ecs_entity_t component);

/** Get a strongly typed pointer to a column (owned or shared). */
#define ECS_COLUMN(it, type, id, column)\
    ECS_ENTITY_VAR(type) = ecs_column_entity(it, column);\
    ECS_TYPE_VAR(type) = ecs_column_type(it, column);\
    type *id = ecs_column(it, type, column);\
    (void)ecs_typeid(type);\
    (void)ecs_type(type);\
    (void)id

/** Get a strongly typed pointer to a column (owned or shared). */
#define ECS_CONST_COLUMN(it, type, id, column)\
    const type *id = ecs_const_column(it, type, column)

/** Obtain a handle to the component of a column */
#define ECS_COLUMN_COMPONENT(it, id, column)\
    ECS_ENTITY_VAR(id) = ecs_column_entity(it, column);\
    ECS_TYPE_VAR(id) = ecs_column_type(it, column);\
    (void)ecs_typeid(id);\
    (void)ecs_type(id)

/** Obtain a handle to the entity of a column */
#define ECS_COLUMN_ENTITY(it, id, column)\
    ecs_entity_t id = ecs_column_entity(it, column);\
    ECS_TYPE_VAR(id) = ecs_column_type(it, column);\
    (void)id;\
    (void)ecs_type(id)

/** Utility macro for importing all handles for a module from a system column */
#define ECS_IMPORT_COLUMN(it, module, column) \
    module *ecs_module_ptr(module) = ecs_column(it, module, column);\
    ecs_assert(ecs_module_ptr(module) != NULL, ECS_MODULE_UNDEFINED, #module);\
    ecs_assert(!ecs_is_owned(it, column), ECS_COLUMN_IS_NOT_SHARED, NULL);\
    module ecs_module(module) = *ecs_module_ptr(module);\
    module##ImportHandles(ecs_module(module))


/** @} */

/**
 * @defgroup staging Staging
 * @{
 */

/** Begin frame. */
<<<<<<< HEAD
FLECS_EXPORT
double ecs_frame_begin(
=======
FLECS_API
float ecs_frame_begin(
>>>>>>> 76a02215
    ecs_world_t *world,
    double delta_time);

/** End frame. */
FLECS_API
void ecs_frame_end(
    ecs_world_t *world);

/** Begin staging.
 * When staging is enabled, modifications to entities are stored to a stage.
 * This ensures that arrays are not modified while iterating. Modifications are
 * merged back to the "main stage" when ecs_staging_end is invoked.
 *
 * @param world The world
 * @return Whether world is currently staged.
 */
FLECS_API
bool ecs_staging_begin(
    ecs_world_t *world);

/** End staging.
 * If any data was staged, this operation will merge that data back to the main
 * stage.
 *
 * @param world The world
 */
FLECS_API
void ecs_staging_end(
    ecs_world_t *world);

/** Manually merge.
 * When automerging is set to false, an application can invoke this operation to
 * force merging all stages.
 *
 * @param world The world.
 */
FLECS_API
void ecs_merge(
    ecs_world_t *world);

/** Defer operations until end of frame. 
 * When this operation is invoked while iterating, operations inbetween the
 * defer_begin and defer_end operations are executed at the end of the frame.
 *
 * This operation is thread safe.
 */
FLECS_API
void ecs_defer_begin(
    ecs_world_t *world);

/** End block of operations to defer. 
 * See defer_begin.
 *
 * This operation is thread safe.
 */
FLECS_API
void ecs_defer_end(
    ecs_world_t *world);

/** Enable / disable automerging.
 * When automerging is enabled, running a pipeline will automatically merge when
 * necessary. With automerging disabled, merging will not happen unless the
 * application manually invokes ecs_merge.
 *
 * @param world The world.
 */
FLECS_API
void ecs_set_automerge(
    ecs_world_t *world,
    bool auto_merge);

/** @} */

/* Optional modules */
#ifdef FLECS_SYSTEM
#include "flecs/modules/system.h"
#endif
#ifdef FLECS_PIPELINE
#include "flecs/modules/pipeline.h"
#endif
#ifdef FLECS_TIMER
#include "flecs/modules/timer.h"
#endif
#ifdef FLECS_STATS
#include "flecs/modules/stats.h"
#endif

/* Optional addons */
#ifdef FLECS_BULK
#include "flecs/addons/bulk.h"
#endif
#ifdef FLECS_DBG
#include "flecs/addons/dbg.h"
#endif
#ifdef FLECS_MODULE
#include "flecs/addons/module.h"
#endif
#ifdef FLECS_QUEUE
#include "flecs/addons/queue.h"
#endif
#ifdef FLECS_READER_WRITER
#include "flecs/addons/reader_writer.h"
#endif
#ifdef FLECS_SNAPSHOT
#include "flecs/addons/snapshot.h"
#endif
#ifdef FLECS_DIRECT_ACCESS
#include "flecs/addons/direct_access.h"
#endif

#ifdef __cplusplus
}

#ifndef FLECS_NO_CPP
#ifndef FLECS_LEGACY
#include "flecs/flecs.hpp"
#endif
#endif

#endif

#endif<|MERGE_RESOLUTION|>--- conflicted
+++ resolved
@@ -2626,13 +2626,8 @@
  */
 
 /** Begin frame. */
-<<<<<<< HEAD
-FLECS_EXPORT
+FLECS_API
 double ecs_frame_begin(
-=======
-FLECS_API
-float ecs_frame_begin(
->>>>>>> 76a02215
     ecs_world_t *world,
     double delta_time);
 
