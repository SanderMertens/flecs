--- conflicted
+++ resolved
@@ -125,269 +125,9 @@
     ecs_world_t *world,
     void *ctx);
 
-<<<<<<< HEAD
-/** Types that describe a type filter.
- * Filters provide a quick mechanism to query entities or run operations on
- * entities of one or more types. Filters contain a components to include and
- * components to exclude. Additionally, a filter can specify whether all or any
- * of the components need to be matched, or whether it must be an exact match.
- *
- * When a filter contains only one component, Any and All are equivalent.
- *
- * Suppose an application has entities with the following types:
- * 1. [Position]
- * 2. [Position, Velocity]
- * 3. [Position, Velocity, Mass]
- *
- * And the following filters
- * A. include = [Position], All/Any
- * B. include = [Position], Exact
- * C. include = [Position, Velocity], All
- * D. include = [Position, Velocity], Any
- * E. exclude = [Position], All/Any
- * F. exclude = [Position, Velocity], Exact
- * G. include = [Position, Velocity], Exact
- *
- * Then these types would be matched like this:
- *     1   2   3
- * ---|---|---|---
- *  A | x | x | x
- *  B | x |   | 
- *  C |   | x | x
- *  D | x | x | x 
- *  E |   |   | 
- *  F | x |   | x 
- *  G |   | x | 
- *
- * When the kind is left to EcsMatchDefault, the include_kind will be set to
- * EcsMatchAll, while the exclude_kind will be set to EcsMatchAny.
- */
-typedef enum ecs_match_kind_t {
-    EcsMatchDefault = 0,
-    EcsMatchAll,
-    EcsMatchAny,
-    EcsMatchExact
-} ecs_match_kind_t;
-
-typedef struct ecs_filter_t {
-    ecs_type_t include;
-    ecs_type_t exclude;
-    ecs_match_kind_t include_kind;
-    ecs_match_kind_t exclude_kind;
-} ecs_filter_t;
-
-typedef struct ecs_ref_t {
-    void *table;            /* Last known table */
-    int32_t row;            /* Last known location in table */
-    int32_t size;           /* Last known size of table (data reallocd?) */
-    ecs_stage_t *stage;     /* Last known stage */
-    ecs_record_t *record;   /* Pointer to record, if in main stage */
-    const void *ptr;        /* Cached ptr */
-} ecs_ref_t;
-
-/* Constructor/destructor. Used for initializing / deinitializing components */
-typedef void (*ecs_xtor_t)(
-    ecs_world_t *world,
-    ecs_entity_t component,
-    const ecs_entity_t *entity_ptr,
-    void *ptr,
-    size_t size,
-    int32_t count,
-    void *ctx);
-
-/* Copy is invoked when a component is copied into another component */
-typedef void (*ecs_copy_t)(
-    ecs_world_t *world,
-    ecs_entity_t component,    
-    const ecs_entity_t *dst_entity,
-    const ecs_entity_t *src_entity,
-    void *dst_ptr,
-    const void *src_ptr,
-    size_t size,
-    int32_t count,
-    void *ctx);
-
-/* Move is invoked when a component is moved to another component */
-typedef void (*ecs_move_t)(
-    ecs_world_t *world,
-    ecs_entity_t component,
-    const ecs_entity_t *dst_entity,
-    const ecs_entity_t *src_entity,
-    void *dst_ptr,
-    void *src_ptr,
-    size_t size,
-    int32_t count,
-    void *ctx);
-
-
-/* Macro's to improve component lifecycle ergonomics */
-
-/* Map from typename to function name of component lifecycle action */
-#define ecs_ctor(type) type##_ctor
-#define ecs_dtor(type) type##_dtor
-#define ecs_copy(type) type##_copy
-#define ecs_move(type) type##_move
-
-#ifndef __BAKE_LEGACY__
-/* Constructor / destructor */
-#define ECS_XTOR(type, postfix, var, ...)\
-    void type##_##postfix(\
-        ecs_world_t *world,\
-        ecs_entity_t component,\
-        const ecs_entity_t *entity_ptr,\
-        void *_ptr,\
-        size_t size,\
-        int32_t count,\
-        void *ctx)\
-    {\
-        for (int32_t i = 0; i < count; i ++) {\
-            ecs_entity_t entity = entity_ptr[i];\
-            type *var = &((type*)_ptr)[i];\
-            (void)entity;\
-            (void)var;\
-            __VA_ARGS__\
-        }\
-    }
-
-#define ECS_CTOR(type, var, ...) ECS_XTOR(type, ctor, var, __VA_ARGS__)
-#define ECS_DTOR(type, var, ...) ECS_XTOR(type, dtor, var, __VA_ARGS__)
-
-/* Copy */
-#define ECS_COPY(type, dst_var, src_var, ...)\
-    void type##_##copy(\
-        ecs_world_t *world,\
-        ecs_entity_t component,    \
-        const ecs_entity_t *dst_entities,\
-        const ecs_entity_t *src_entities,\
-        void *_dst_ptr,\
-        const void *_src_ptr,\
-        size_t size,\
-        int32_t count,\
-        void *ctx)\
-    {\
-        for (int32_t i = 0; i < count; i ++) {\
-            ecs_entity_t dst_entity = dst_entities[i];\
-            ecs_entity_t src_entity = src_entities[i];\
-            type *dst_var = &((type*)_dst_ptr)[i];\
-            type *src_var = &((type*)_src_ptr)[i];\
-            (void)dst_entity;\
-            (void)src_entity;\
-            (void)dst_var;\
-            (void)src_var;\
-            __VA_ARGS__\
-        }\
-    }
-
-/* Move */
-#define ECS_MOVE(type, dst_var, src_var, ...)\
-    void type##_##move(\
-        ecs_world_t *world,\
-        ecs_entity_t component,    \
-        const ecs_entity_t *dst_entities,\
-        const ecs_entity_t *src_entities,\
-        void *_dst_ptr,\
-        void *_src_ptr,\
-        size_t size,\
-        int32_t count,\
-        void *ctx)\
-    {\
-        for (int32_t i = 0; i < count; i ++) {\
-            ecs_entity_t dst_entity = dst_entities[i];\
-            ecs_entity_t src_entity = src_entities[i];\
-            type *dst_var = &((type*)_dst_ptr)[i];\
-            type *src_var = &((type*)_src_ptr)[i];\
-            (void)dst_entity;\
-            (void)src_entity;\
-            (void)dst_var;\
-            (void)src_var;\
-            __VA_ARGS__\
-        }\
-    }
-#endif
-
-
-typedef struct ecs_scope_iter_t {
-    ecs_vector_t *tables;
-    int32_t index;
-} ecs_scope_iter_t;
-
-typedef struct ecs_filter_iter_t {
-    ecs_filter_t filter;
-    ecs_sparse_t *tables;
-    int32_t index;
-} ecs_filter_iter_t;
-
-typedef struct ecs_query_iter_t {
-    ecs_query_t *query;
-    int32_t offset;
-    int32_t limit;
-    int32_t remaining;
-    int32_t index;
-} ecs_query_iter_t;    
-
-/** The ecs_iter_t struct passes data from a system to a system callback.  */
-struct ecs_iter_t {
-    ecs_world_t *world;          /* Current world */
-    ecs_entity_t system;         /* Handle to current system */
-
-    int32_t *columns;    /* Indices mapping system params to columns and refs */
-    int32_t table_count;        /* Number of tables matched with system */
-    int32_t inactive_table_count; /* Number of inactive tables matched with system */
-    uint16_t column_count;       /* Number of columns for system */
-    void *table;                 /* Opaque structure with reference to table */
-    void *table_columns;         /* Opaque structure with table column data */
-    ecs_query_t *query;          /* Query being evaluated */
-    ecs_reference_t *references; /* References to other entities */
-    ecs_entity_t *components;    /* System-table specific list of components */
-    ecs_entity_t *entities;      /* Entity row */
-
-    void *param;                 /* Userdata passed to on-demand system */
-    float delta_time;            /* Time elapsed since last frame */
-    float delta_system_time;     /* Time elapsed since last system invocation */
-    float world_time;            /* Time elapsed since start of simulation */
-    int32_t frame_offset;       /* Offset relative to frame */
-    int32_t table_offset;       /* Current active table being processed */
-    int32_t offset;             /* Offset relative to current table */
-    int32_t count;              /* Number of entities to process by system */
-    int32_t total_count;        /* Total number of entities in table */
-
-    ecs_entities_t *triggered_by; /* Component(s) that triggered the system */
-    ecs_entity_t interrupted_by; /* When set, system execution is interrupted */
-
-    union {
-        ecs_scope_iter_t parent;
-        ecs_filter_iter_t filter;
-        ecs_query_iter_t query;
-    } iter;
-};
-
-/* World info */
-typedef struct ecs_world_info_t {
-    /* Ids */
-    ecs_entity_t last_component_id;   /* Last issued component entity id */
-    ecs_entity_t last_id;             /* Last issued entity id */
-    ecs_entity_t min_id;              /* First allowed entity id */
-    ecs_entity_t max_id;              /* Last allowed entity id */
-
-    /* Timing stats */
-    float delta_time;           /* Time passed to or computed by ecs_progress */
-    float target_fps;           /* Target fps */
-    double frame_time_total;    /* Total time spent processing a frame */
-    double system_time_total;   /* Total time spent in systems */
-    double merge_time_total;    /* Total time spent in merges */
-    double world_time_total;    /* Time elapsed since first frame */
-    
-    /* Counters */
-    int32_t frame_count_total;  /* Total number of frames */
-    int32_t merge_count_total;  /* Total number of merges */
-    int32_t pipeline_build_count_total; /* Total number of pipeline builds */
-    int32_t systems_ran_frame;  /* Total number of systems ran in last frame */
-} ecs_world_info_t;
-=======
 #include "flecs/support/api_types.h"        /* Supporting API types */
 #include "flecs/support/api_support.h"      /* Supporting API functions */
 #include "flecs/utils/type.h"               /* Type API */
->>>>>>> 5b2103a5
 
 
 ////////////////////////////////////////////////////////////////////////////////
@@ -825,68 +565,14 @@
 void ecs_unlock(
     ecs_world_t *world);
 
-<<<<<<< HEAD
-/** Tracing */
-FLECS_EXPORT
-void _ecs_trace(
-    int level,
-    const char *file,
-    int32_t line,
-    const char *fmt,
-    ...);
-
-FLECS_EXPORT
-void ecs_trace_push(void);
-void ecs_trace_pop(void);
-
-=======
 /** Enable or disable tracing.
  *
  * @param enabled True if enabling, false if disabling. 
  */
->>>>>>> 5b2103a5
 FLECS_EXPORT
 void ecs_tracing_enable(
     bool enabled);
 
-<<<<<<< HEAD
-#ifndef __BAKE_LEGACY__
-
-#if !defined(NDEBUG) && !(defined(ECS_VERBOSITY_0) || defined(ECS_VERBOSITY_1) || defined(ECS_VERBOSITY_3))
-#define ECS_VERBOSITY_2
-#endif
-
-#ifndef NDEBUG
-#define ecs_trace(lvl, ...)\
-    _ecs_trace(lvl, __FILE__, __LINE__, __VA_ARGS__)
-    
-#if defined(ECS_VERBOSITY_3)
-#define ecs_trace_1(...) ecs_trace(1, __VA_ARGS__);
-#define ecs_trace_2(...) ecs_trace(2, __VA_ARGS__);
-#define ecs_trace_3(...) ecs_trace(3, __VA_ARGS__);
-
-#elif defined(ECS_VERBOSITY_2)
-#define ecs_trace_1(...) ecs_trace(1, __VA_ARGS__);
-#define ecs_trace_2(...) ecs_trace(2, __VA_ARGS__);
-#define ecs_trace_3(...)
-
-#elif defined(ECS_VERBOSITY_1)
-#define ecs_trace_1(...) ecs_trace(1, __VA_ARGS__);
-#define ecs_trace_2(...)
-#define ecs_trace_3(...)
-#endif
-
-#else
-
-#define ecs_trace_1(...)
-#define ecs_trace_2(...)
-#define ecs_trace_3(...)
-
-#endif
-#endif
-
-=======
->>>>>>> 5b2103a5
 
 ////////////////////////////////////////////////////////////////////////////////
 //// Entity Creation
