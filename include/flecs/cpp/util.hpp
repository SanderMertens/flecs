--- conflicted
+++ resolved
@@ -186,7 +186,6 @@
 template <typename T>
 class array_iterator
 {
-<<<<<<< HEAD
 public:
     explicit array_iterator(T* value, int index) {
         m_value = value;
@@ -259,14 +258,12 @@
 ////////////////////////////////////////////////////////////////////////////////
 //// Utility to convert template argument pack to array of columns
 ////////////////////////////////////////////////////////////////////////////////
-=======
     // Utility to get actual type
     template<typename Type>
     struct base_type {
         typedef typename std::remove_pointer<
             typename std::decay<Type>::type>::type type;
     };
->>>>>>> dd8a3ac7
 
 namespace _ 
 {
