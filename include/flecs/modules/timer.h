--- conflicted
+++ resolved
@@ -76,13 +76,8 @@
  * @param timer The timer.
  * @return The current timeout value, or 0 if no timer is active.
  */
-<<<<<<< HEAD
-FLECS_EXPORT
+FLECS_API
 double ecs_get_timeout(
-=======
-FLECS_API
-float ecs_get_timeout(
->>>>>>> 76a02215
     ecs_world_t *world,
     ecs_entity_t timer);
 
@@ -115,13 +110,8 @@
  * @param timer The timer for which to set the interval. If 0, an entity will be created.
  * @return The current interval value, or 0 if no timer is active.
  */
-<<<<<<< HEAD
-FLECS_EXPORT
+FLECS_API
 double ecs_get_interval(
-=======
-FLECS_API
-float ecs_get_interval(
->>>>>>> 76a02215
     ecs_world_t *world,
     ecs_entity_t timer);
 
