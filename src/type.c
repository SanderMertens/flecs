--- conflicted
+++ resolved
@@ -265,12 +265,8 @@
     bool has_flags = (array[count - 1] & ECS_ENTITY_FLAGS_MASK) != 0;
     
     if (!normalized && has_flags) {
-<<<<<<< HEAD
-        return ecs_type_from_array_normalize(world, stage, array, count);
-=======
         result = ecs_type_from_array_normalize(world, stage, array, count);
         return result;
->>>>>>> 9f41029d
     } else {
         result = ecs_type_from_array(array, count);
 
