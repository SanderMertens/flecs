--- conflicted
+++ resolved
@@ -3352,14 +3352,13 @@
         int32_t row = ECS_RECORD_TO_ROW(dst_r->row);
         int32_t i, count = src_table->column_count;
         for (i = 0; i < count; i ++) {
-<<<<<<< HEAD
             ecs_id_t id = flecs_column_id(dst_table, i);
             ecs_type_t set_type = {
                 .array = &id,
                 .count = 1
             };
             flecs_notify_on_set(world, dst_table, row, 1, &set_type, true);
-=======
+
             int32_t type_id = ecs_table_column_to_type_index(src_table, i);
             ecs_id_t id = src_table->type.array[type_id];
 
@@ -3406,7 +3405,6 @@
             }
     
             cur = cur->non_fragmenting.next;
->>>>>>> 3f540019
         }
     }
 
@@ -3642,7 +3640,6 @@
     const ecs_record_t *record,
     ecs_id_t id)
 {
-<<<<<<< HEAD
     ecs_assert(world != NULL, ECS_INVALID_PARAMETER, NULL);
     ecs_assert(record != NULL, ECS_INVALID_PARAMETER, NULL);
 
@@ -3705,11 +3702,6 @@
     }
 
     return ecs_record_get_by_column(record, column, sizeof(void*));
-=======
-    const ecs_world_t *world = ecs_get_world(stage);
-    ecs_component_record_t *cr = flecs_components_get(world, id);
-    return flecs_get_component(r->table, ECS_RECORD_TO_ROW(r->row), cr);
->>>>>>> 3f540019
 }
 
 bool ecs_record_has_id(
